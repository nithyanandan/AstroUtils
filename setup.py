import setuptools, re, glob, os
from setuptools import setup, find_packages
from subprocess import Popen, PIPE

githash = 'unknown'
if os.path.isdir(os.path.dirname(os.path.abspath(__file__))+'/.git'):
    try:
        gitproc = Popen(['git', 'rev-parse', 'HEAD'], stdout = PIPE)
        githash = gitproc.communicate()[0]
        if gitproc.returncode != 0:
            print "unable to run git, assuming githash to be unknown"
            githash = 'unknown'
    except EnvironmentError:
        print "unable to run git, assuming githash to be unknown"
githash = githash.replace('\n', '')

with open(os.path.dirname(os.path.abspath(__file__))+'/astroutils/githash.txt', 'w+') as githash_file:
    githash_file.write(githash)

metafile = open('./astroutils/__init__.py').read()
metadata = dict(re.findall("__([a-z]+)__\s*=\s*'([^']+)'", metafile))

setup(name='AstroUtils',
    version=metadata['version'],
    description=metadata['description'],
    long_description=open("README.rst").read(),
    url=metadata['url'],
    author=metadata['author'],
    author_email=metadata['authoremail'],
    maintainer=metadata['maintainer'],
    maintainer_email=metadata['maintaineremail'],
    license='MIT',
    classifiers=['Development Status :: 4 - Beta',
                 'Intended Audience :: Science/Research',
                 'License :: OSI Approved :: MIT License',
                 'Programming Language :: Python :: 2.7',
                 'Topic :: Scientific/Engineering',
                 'Topic :: Scientific/Engineering :: Astronomy',
                 'Topic :: Utilities'],
    packages=find_packages(),
    package_data={'astroutils': ['*.txt', 'examples/cosmotile/*.yaml',
                                 'examples/image_cutout/*.yaml']},
    include_package_data=True,
    scripts=glob.glob('scripts/*.py'),
    install_requires=['astropy>=1.0, <3.0', 'blessings>=1.6', 'healpy>=1.5.3',
                      'ipdb>=0.6.1', 'mpi4py>=1.2.2', 'numpy>=1.8.1',
<<<<<<< HEAD
                      'pyephem>=3.7.5.3', 'scipy>=0.15.1'],
    setup_requires=['astropy>=1.0, <3.0', 'blessings>=1.6', 'ipdb>=0.6.1',
=======
                      'pyephem>=3.7.5.3', 'scipy>=0.15.1', 'astroquery>=0.3.8',
                      'beautifulsoup4>=4.6'],
    setup_requires=['astropy>=1.0', 'blessings>=1.6', 'ipdb>=0.6.1',
>>>>>>> 3e44666d
                    'healpy>=1.5.3', 'mpi4py>=1.2.2', 'numpy>=1.8.1',
                    'pyephem>=3.7.5.3', 'pytest-runner', 'scipy>=0.15.1',
                    'astroquery>=0.3.8', 'beautifulsoup4>=4.6'],
    tests_require=['pytest'],
    zip_safe=False)
<|MERGE_RESOLUTION|>--- conflicted
+++ resolved
@@ -44,14 +44,9 @@
     scripts=glob.glob('scripts/*.py'),
     install_requires=['astropy>=1.0, <3.0', 'blessings>=1.6', 'healpy>=1.5.3',
                       'ipdb>=0.6.1', 'mpi4py>=1.2.2', 'numpy>=1.8.1',
-<<<<<<< HEAD
-                      'pyephem>=3.7.5.3', 'scipy>=0.15.1'],
-    setup_requires=['astropy>=1.0, <3.0', 'blessings>=1.6', 'ipdb>=0.6.1',
-=======
                       'pyephem>=3.7.5.3', 'scipy>=0.15.1', 'astroquery>=0.3.8',
                       'beautifulsoup4>=4.6'],
-    setup_requires=['astropy>=1.0', 'blessings>=1.6', 'ipdb>=0.6.1',
->>>>>>> 3e44666d
+    setup_requires=['astropy>=1.0, <3.0', 'blessings>=1.6', 'ipdb>=0.6.1',
                     'healpy>=1.5.3', 'mpi4py>=1.2.2', 'numpy>=1.8.1',
                     'pyephem>=3.7.5.3', 'pytest-runner', 'scipy>=0.15.1',
                     'astroquery>=0.3.8', 'beautifulsoup4>=4.6'],
