#!python

import os, sys, glob
import argparse
import yaml
import multiprocessing as MP
import itertools as IT
import healpy as HP
import numpy as NP
import astropy.cosmology as cosmology
import astropy.constants as FCNST
import progressbar as PGB
<<<<<<< HEAD
import time, warnings
from astroutils import cosmotile
from astroutils import mathops as OPS
=======
import warnings
from astroutils import cosmotile
from astroutils import constants as CNST
from astroutils import catalog as SM
>>>>>>> 971d0bec
import astroutils
import ipdb as PDB

astroutils_path = astroutils.__path__[0]+'/'

if __name__ == '__main__':

    ## Parse input arguments
    
    parser = argparse.ArgumentParser(description='Program to tile cosmological coeval cubes to lightcone healpix cube')
    
    input_group = parser.add_argument_group('Input parameters', 'Input specifications')
    input_group.add_argument('-p', '--parmsfile', dest='parmsfile', required=False, type=str, default=astroutils_path+'examples/cosmotile/cosmotile_parms.yaml', help='Config file for processing cosmological coeval cubes')

    args = vars(parser.parse_args())
    parmsfile = args['parmsfile']
    with open(parmsfile, 'r') as pfile:
        parms = yaml.safe_load(pfile)

    indir = parms['dirstruct']['indir']
    infile_prefix = parms['dirstruct']['infile_prefix']
    if infile_prefix is None:
        infile_prefix = ''
    infile_suffix = parms['dirstruct']['infile_suffix']
    if infile_suffix is None:
        infile_suffix = ''
    save = parms['dirstruct']['write']
    outdir = parms['dirstruct']['outdir']
    outfile_prefix = parms['dirstruct']['outfile_prefix']
    if outfile_prefix is None:
        outfile = outdir + 'light_cone_surfaces'
    elif isinstance(outfile_prefix, str):
        outfile = outdir + outfile_prefix + '_light_cone_surfaces'
    else:
        raise TypeError('Output filename prefix must be set to None or a string')

    cube_source = parms['sim']['source']
    rest_freq = parms['output']['rest_frequency']
    nside = parms['output']['nside']
    theta_range = parms['output']['theta_range']
    phi_range = parms['output']['phi_range']
    angres = parms['output']['angres']
    cosmoparms = parms['sim']['cosmo']
    if cosmoparms['name'] is None:
        cosmo = None
    elif cosmoparms['name'].lower() == 'custom':
        h = cosmoparms['h']
        H0 = 100.0 * h
        Om0 = cosmoparms['Om0']
        Ode0 = cosmoparms['Ode0']
        if Ode0 is None:
            Ode0 = 1.0 - Om0
        Ob0 = cosmoparms['Ob0'] / h**2
        w0 = cosmoparms['w0']
        cosmo = cosmology.wCDM(H0, Om0, Ode0, w0=w0, Ob0=Ob0)
    elif cosmoparms['name'].lower() == 'wmap9':
        cosmo = cosmology.WMAP9
    else:
        raise ValueError('{0} preset not currently accepted for cosmology'.format(cosmoparms['name'].lower()))
    process_stage = parms['sim']['process_stage']
    units = parms['sim']['units']
    if not isinstance(units, str):
        raise TypeError('Input units must be a string')
    if units not in ['mK', 'K']:
        raise ValueError('Supported units are "mK" and "K"')

    if units == 'mK':
        conv_factor = 1e-3
        units = 'K'
    else:
        conv_factor = 1.0
    is_healpix = False
    if nside is not None:
        if HP.isnsideok(nside):
            is_healpix = True
        else:
            raise ValueError('Invalid nside presented')
        theta_phi = None
    else:
        theta_range = NP.asarray(theta_range)
        phi_range = NP.asarray(phi_range)
        theta_range = NP.sort(theta_range)
        phi_range = NP.sort(phi_range)
        nside_patch = 1
        angres_patch = HP.nside2resol(nside_patch)
        while angres_patch > NP.radians(angres):
            nside_patch *= 2
            angres_patch = HP.nside2resol(nside_patch)
        pixarea_patch = HP.nside2pixarea(nside_patch)
        theta, phi = HP.pix2ang(nside_patch, NP.arange(HP.nside2npix(nside_patch)))
        select_ind = NP.logical_and(NP.logical_and(theta >= NP.radians(theta_range[0]), theta <= NP.radians(theta_range[1])), NP.logical_and(phi >= NP.radians(phi_range[0]), phi <= NP.radians(phi_range[1])))
        theta = theta[select_ind]
        phi = phi[select_ind]
        theta_phi = NP.degrees(NP.hstack((theta.reshape(-1,1), phi.reshape(-1,1))))

    zout = parms['output']['redshifts']
    ofreqs = parms['output']['frequencies']
    save_as_skymodel = parms['output']['skymodel']
    if zout is None:
        if ofreqs is None:
            nchan = parms['output']['nchan']
            f0 = parms['output']['f0']
            df = parms['output']['freq_resolution']
            ofreqs = (f0 + (NP.arange(nchan) - 0.5 * nchan) * df) # in Hz
            zout = rest_freq / ofreqs - 1
        else:
            ofreqs = NP.asarray(ofreqs)
            zout = rest_freq / ofreqs - 1
    else:
        zout = NP.asarray(zout).reshape(-1)
        ofreqs = rest_freq / (1+zout)
    if NP.any(zout < 0.0):
        raise ValueError('redshifts must not be negative')
    if NP.any(ofreqs < 0.0):
        raise ValueError('Output frequencies must not be negative')

    write_mode = parms['processing']['write_mode']
    if write_mode not in [None, 'append']:
        raise ValueError('Input write_mode is invalid')
            
    parallel = parms['processing']['parallel']
    prll_type = parms['processing']['prll_type']
    nproc = parms['processing']['nproc']
    wait_after_run = parms['processing']['wait_after_run']
    fname_delimiter = parms['format']['delimiter']
    z_placeholder = parms['format']['z_placeholder']
    z_identifier = parms['format']['z_identifier']
    z_identifier_place = parms['format']['z_identifier_place']
    if z_identifier is not None:
        if z_identifier_place.lower() not in ['before', 'after']:
            raise ValueError('z_identifier_place must be set to "before" or "after"')
        elif z_identifier_place.lower() == 'before':
            redshift_value_place = 1
        else:
            redshift_value_place = 0

    if cube_source.lower() not in ['21cmfast']:
        raise ValueError('{0} cubes currently not supported'.format(cube_source))

    fullfnames = glob.glob(indir + infile_prefix + '*' + infile_suffix)
    fullfnames = NP.asarray(fullfnames)
    fnames = [fname.split('/')[-1] for fname in fullfnames]
    fnames = NP.asarray(fnames)
    if fnames[0].split(fname_delimiter)[-1] == 'lighttravel':
        dim = int(fnames[0].split(fname_delimiter)[-3])
        boxsize = float(fnames[0].split(fname_delimiter)[-2][:-3])
    else:
        dim = int(fnames[0].split(fname_delimiter)[-2])
        boxsize = float(fnames[0].split(fname_delimiter)[-1][:-3])
    cuberes = boxsize / dim # in Mpc
    if z_identifier is not None:
        zstr = [fname.split(fname_delimiter)[z_placeholder].split(z_identifier)[redshift_value_place] for fname in fnames]
    else:
        zstr = [fname.split(fname_delimiter)[z_placeholder] for fname in fnames]
    zin = NP.asarray(map(float, zstr))
    infreqs = rest_freq / (1+zin)

    # ind = NP.logical_and(infreqs >= freq_min, infreqs <= freq_max)
    # fnames = fnames[ind]
    # zin = zin[ind]
    # infreqs = infreqs[ind]

    sortind = NP.argsort(infreqs)
    fnames = fnames[sortind]
    zin = zin[sortind]
    infreqs = infreqs[sortind]

    sortind_z_asc = NP.argsort(zin)

    interpdicts = []
    tiledicts = []
<<<<<<< HEAD
    if prll_type == 1:
        for zind,redshift in enumerate(zout):
            idict = {'outvals': NP.asarray(redshift).reshape(-1), 'inpcubes': None, 'cubedims': None, 'cube_source': cube_source, 'interp_method':'linear', 'outfiles': None, 'returncubes': True}
            tdict = {'inpres': cuberes, 'nside': nside, 'theta_phi': theta_phi, 'redshift': redshift, 'freq': None, 'method': 'linear', 'rest_freq': rest_freq, 'cosmo': cosmo}
            if redshift <= zin.min():
                idict['invals'] = [zin.min()]
                idict['cubefiles'] = [indir+fnames[-1]]
            elif redshift >= zin.max():
                idict['invals'] = [zin.max()]
                idict['cubefiles'] = [indir+fnames[0]]
            else:
                insert_ind = NP.searchsorted(infreqs, ofreqs[zind])
                idict['invals'] = [zin[insert_ind], zin[insert_ind-1]]
                idict['cubefiles'] = [indir+fnames[insert_ind], indir+fnames[insert_ind-1]]
            interpdicts += [idict]
            tiledicts += [tdict]
    else:
        bincount, binedges, binnum, ri = OPS.binned_statistic(ofreqs, values=None, statistic='count', bins=infreqs, range=None)
        for binind in range(bincount.size):
            if bincount[binind] > 0:
                select_ind = ri[ri[binind]:ri[binind+1]]
                ofreqs_in_bin = ofreqs[select_ind]
                sorted_ofreqs_in_bin = NP.sort(ofreqs_in_bin)
                idict = {'invals': NP.asarray([infreqs[binind], infreqs[binind+1]]), 'outvals': sorted_ofreqs_in_bin.reshape(-1), 'inpcubes': None, 'cubedims': None, 'cube_source': cube_source, 'cubefiles': [indir+fnames[binind], indir+fnames[binind+1]], 'interp_method':'linear', 'outfiles': None, 'returncubes': True}
                tdict = {'inpres': cuberes, 'nside': nside, 'theta_phi': theta_phi, 'redshift': None, 'freq': sorted_ofreqs_in_bin.reshape(-1), 'method': 'linear', 'rest_freq': rest_freq, 'cosmo': cosmo}

                interpdicts += [idict]
                tiledicts += [tdict]
=======
    for zind,redshift in enumerate(zout):
        idict = {'outvals': NP.asarray(redshift).reshape(-1), 'inpcubes': None, 'cubedims': None, 'cube_source': cube_source, 'process_stage': process_stage, 'interp_method':'linear', 'outfiles': None, 'returncubes': True}
        tdict = {'inpres': cuberes, 'nside': nside, 'theta_phi': theta_phi, 'redshift': redshift, 'freq': None, 'method': 'linear', 'rest_freq': rest_freq, 'cosmo': cosmo}
        if redshift <= zin.min():
            idict['invals'] = [zin.min()]
            idict['cubefiles'] = [indir+fnames[-1]]
        elif redshift >= zin.max():
            idict['invals'] = [zin.max()]
            idict['cubefiles'] = [indir+fnames[0]]
        else:
            insert_ind = NP.searchsorted(infreqs, ofreqs[zind])
            idict['invals'] = [zin[insert_ind], zin[insert_ind-1]]
            idict['cubefiles'] = [indir+fnames[insert_ind], indir+fnames[insert_ind-1]]
        interpdicts += [idict]
        tiledicts += [tdict]
>>>>>>> 971d0bec

    if save_as_skymodel:
        if nside is not None:
            angres_patch = NP.degrees(HP.nside2resol(nside))
            pixarea_patch = HP.nside2pixarea(nside)
            theta, phi = NP.degrees(HP.pix2ang(nside, NP.arange(HP.nside2npix(nside))))
        else:
            theta = NP.degrees(theta)
            phi = NP.degrees(phi)
        wl = FCNST.c.to('m/s').value / ofreqs
        dJy_dK = 2 * FCNST.k_B.to('J/K').value * pixarea_patch / wl**2 / CNST.Jy # nchan (in Jy/K)
        radec = NP.hstack((phi.reshape(-1,1), 90.0 - theta.reshape(-1,1)))

    sphsurfaces = []
    if parallel:
        ts = time.time()
        if nproc is None:
            nproc = MP.cpu_count()
        assert isinstance(nproc, int), 'Number of parallel processes must be an integer'
        nproc = min([nproc, len(interpdicts)])
        try:
            pool = MP.Pool(processes=nproc)
<<<<<<< HEAD
            sphsurfaces = pool.imap(cosmotile.coeval_interp_cube_to_sphere_surface_wrapper_arg_splitter, IT.izip(interpdicts, tiledicts), chunksize=zout.size/nproc)
            progress = PGB.ProgressBar(widgets=[PGB.Percentage(), PGB.Bar(marker='-', left=' |', right='| '), PGB.Counter(), '/{0:0d} frequencies '.format(zout.size), PGB.ETA()], maxval=zout.size).start()
            for i,_ in enumerate(sphsurfaces):
                print '{0:0d}/{1:0d} completed'.format(i, len(interpdicts))
                progress.update(i+1)
            progress.finish()
=======
            sphsurfaces = pool.map(cosmotile.coeval_interp_cube_to_sphere_surface_wrapper_arg_splitter, IT.izip(interpdicts, tiledicts), chunksize=zout.size/nproc)
            # progress = PGB.ProgressBar(widgets=[PGB.Percentage(), PGB.Bar(marker='-', left=' |', right='| '), PGB.Counter(), '/{0:0d} frequencies'.format(zout.size), PGB.ETA()], maxval=zout.size).start()
            # for i,_ in enumerate(sphsurfaces):
            #     print '{0:0d}/{1:0d} completed'.format(i, len(interpdicts))
            #     progress.update(i+1)
            # progress.finish()
>>>>>>> 971d0bec

            pool.close()
            pool.join()
            te = time.time()
            print 'Time consumed: {0:.1f} seconds'.format(te-ts)
        except MemoryError:
            parallel = False
            pool.close()
            pool.join()
            del pool
            sphsurfaces = []
            warnings.warn('Memory requirements too high. Downgrading to serial processing.')
        
    if not parallel:
        progress = PGB.ProgressBar(widgets=[PGB.Percentage(), PGB.Bar(marker='-', left=' |', right='| '), PGB.Counter(), '/{0:0d} Frequency channels '.format(ofreqs.size), PGB.ETA()], maxval=ofreqs.size).start()
        for ind in xrange(len(interpdicts)):
            # sphsurfaces += [cosmotile.coeval_interp_cube_to_sphere_surface_wrapper(interpdicts[ind], tiledicts[ind])]
            if write_mode == 'append':
                sphsurface = cosmotile.coeval_interp_cube_to_sphere_surface_wrapper(interpdicts[ind], tiledicts[ind])
                if save_as_skymodel:
                    init_parms = {'name': cube_source, 'frequency': ofreqs[ind], 'location': radec, 'spec_type': 'spectrum', 'spectrum': dJy_dK[ind]*sphsurface.reshape(-1,1), 'src_shape': NP.hstack((angres_patch+NP.zeros(phi.size).reshape(-1,1), angres_patch+NP.zeros(phi.size).reshape(-1,1), NP.zeros(phi.size).reshape(-1,1))), 'epoch': 'J2000', 'coords': 'radec', 'src_shape_units': ('degree', 'degree', 'degree')}
                    skymod = SM.SkyModel(init_file=None, init_parms=init_parms)
                    if ind == 0:
                        skymod.save(outfile, fileformat='hdf5')
                        # cosmotile.write_lightcone_catalog(init_parms, outfile=outfile, action='store')
                    else:
                        SM.append_SkyModel_file(outfile, skymod, 'freq', filemode='a')
                else:
                    # cosmotile.write_lightcone_surfaces(sphpatches, units, outfile, ofreqs, cosmo=cosmo, is_healpix=is_healpix)
                    if ind == 0:
                        cosmotile.write_lightcone_surfaces(sphsurface.reshape(1,-1), units, outfile, NP.asarray(ofreqs[ind]).reshape(-1), cosmo=cosmo, is_healpix=is_healpix)
                    else:
                        cosmotile.append_lightcone_surfaces(sphsurface.reshape(1,-1), outfile, 'freq', units=units, freqs=NP.asarray(ofreqs[ind]).reshape(-1))
            else:
                sphsurfaces += [cosmotile.coeval_interp_cube_to_sphere_surface_wrapper(interpdicts[ind], tiledicts[ind])]

            progress.update(ind+1)
        progress.finish()

<<<<<<< HEAD
    PDB.set_trace()
    sphpatches = conv_factor * NP.asarray([item for sublist in sphsurfaces for item in sublist])

    if save:
        if save_as_skymodel:
            if nside is not None:
                angres_patch = NP.degrees(HP.nside2resol(nside))
                pixarea_patch = HP.nside2pixarea(nside)
                theta, phi = NP.degrees(HP.pix2ang(nside, NP.arange(HP.nside2npix(nside))))
            else:
                theta = NP.degrees(theta)
                phi = NP.degrees(phi)
            radec = NP.hstack((phi.reshape(-1,1), 90.0 - theta.reshape(-1,1)))
            init_parms = {'name': cube_source, 'frequency': ofreqs, 'location': radec, 'spec_type': 'spectrum', 'spectrum': pixarea_patch*sphpatches.T, 'src_shape': NP.hstack((angres_patch+NP.zeros(phi.size).reshape(-1,1), angres_patch+NP.zeros(phi.size).reshape(-1,1), NP.zeros(phi.size).reshape(-1,1))), 'epoch': 'J2000', 'coords': 'radec', 'src_shape_units': ('degree', 'degree', 'degree')}
            cosmotile.write_lightcone_catalog(init_parms, outfile=outfile, action='store')
        else:
            cosmotile.write_lightcone_surfaces(sphpatches, units, outfile, ofreqs, cosmo=cosmo, is_healpix=is_healpix)
=======
    if parallel or (write_mode is None):
        sphpatches = NP.asarray([sphsurf for sphsurf in sphsurfaces])
        sphpatches = conv_factor * NP.asarray(sphpatches)
        if save:
            if save_as_skymodel:
                if nside is not None:
                    angres_patch = NP.degrees(HP.nside2resol(nside))
                    pixarea_patch = HP.nside2pixarea(nside)
                    theta, phi = NP.degrees(HP.pix2ang(nside, NP.arange(HP.nside2npix(nside))))
                else:
                    theta = NP.degrees(theta)
                    phi = NP.degrees(phi)
                wl = FCNST.c.to('m/s').value / ofreqs
                dJy_dK = 2 * FCNST.k_B.to('J/K').value * pixarea_patch / wl**2 / CNST.Jy # nchan (in Jy/K)
                radec = NP.hstack((phi.reshape(-1,1), 90.0 - theta.reshape(-1,1)))
                init_parms = {'name': cube_source, 'frequency': ofreqs, 'location': radec, 'spec_type': 'spectrum', 'spectrum': dJy_dK.reshape(1,-1)*sphpatches.T, 'src_shape': NP.hstack((angres_patch+NP.zeros(phi.size).reshape(-1,1), angres_patch+NP.zeros(phi.size).reshape(-1,1), NP.zeros(phi.size).reshape(-1,1))), 'epoch': 'J2000', 'coords': 'radec', 'src_shape_units': ('degree', 'degree', 'degree')}
                cosmotile.write_lightcone_catalog(init_parms, outfile=outfile, action='store')
            else:
                cosmotile.write_lightcone_surfaces(sphpatches, units, outfile, ofreqs, cosmo=cosmo, is_healpix=is_healpix)
>>>>>>> 971d0bec

    if wait_after_run:
        PDB.set_trace()<|MERGE_RESOLUTION|>--- conflicted
+++ resolved
@@ -10,16 +10,11 @@
 import astropy.cosmology as cosmology
 import astropy.constants as FCNST
 import progressbar as PGB
-<<<<<<< HEAD
 import time, warnings
 from astroutils import cosmotile
 from astroutils import mathops as OPS
-=======
-import warnings
-from astroutils import cosmotile
 from astroutils import constants as CNST
 from astroutils import catalog as SM
->>>>>>> 971d0bec
 import astroutils
 import ipdb as PDB
 
@@ -191,10 +186,9 @@
 
     interpdicts = []
     tiledicts = []
-<<<<<<< HEAD
     if prll_type == 1:
         for zind,redshift in enumerate(zout):
-            idict = {'outvals': NP.asarray(redshift).reshape(-1), 'inpcubes': None, 'cubedims': None, 'cube_source': cube_source, 'interp_method':'linear', 'outfiles': None, 'returncubes': True}
+            idict = {'outvals': NP.asarray(redshift).reshape(-1), 'inpcubes': None, 'cubedims': None, 'cube_source': cube_source, 'process_stage': process_stage, 'interp_method': 'linear', 'outfiles': None, 'returncubes': True}
             tdict = {'inpres': cuberes, 'nside': nside, 'theta_phi': theta_phi, 'redshift': redshift, 'freq': None, 'method': 'linear', 'rest_freq': rest_freq, 'cosmo': cosmo}
             if redshift <= zin.min():
                 idict['invals'] = [zin.min()]
@@ -220,23 +214,6 @@
 
                 interpdicts += [idict]
                 tiledicts += [tdict]
-=======
-    for zind,redshift in enumerate(zout):
-        idict = {'outvals': NP.asarray(redshift).reshape(-1), 'inpcubes': None, 'cubedims': None, 'cube_source': cube_source, 'process_stage': process_stage, 'interp_method':'linear', 'outfiles': None, 'returncubes': True}
-        tdict = {'inpres': cuberes, 'nside': nside, 'theta_phi': theta_phi, 'redshift': redshift, 'freq': None, 'method': 'linear', 'rest_freq': rest_freq, 'cosmo': cosmo}
-        if redshift <= zin.min():
-            idict['invals'] = [zin.min()]
-            idict['cubefiles'] = [indir+fnames[-1]]
-        elif redshift >= zin.max():
-            idict['invals'] = [zin.max()]
-            idict['cubefiles'] = [indir+fnames[0]]
-        else:
-            insert_ind = NP.searchsorted(infreqs, ofreqs[zind])
-            idict['invals'] = [zin[insert_ind], zin[insert_ind-1]]
-            idict['cubefiles'] = [indir+fnames[insert_ind], indir+fnames[insert_ind-1]]
-        interpdicts += [idict]
-        tiledicts += [tdict]
->>>>>>> 971d0bec
 
     if save_as_skymodel:
         if nside is not None:
@@ -259,21 +236,12 @@
         nproc = min([nproc, len(interpdicts)])
         try:
             pool = MP.Pool(processes=nproc)
-<<<<<<< HEAD
             sphsurfaces = pool.imap(cosmotile.coeval_interp_cube_to_sphere_surface_wrapper_arg_splitter, IT.izip(interpdicts, tiledicts), chunksize=zout.size/nproc)
-            progress = PGB.ProgressBar(widgets=[PGB.Percentage(), PGB.Bar(marker='-', left=' |', right='| '), PGB.Counter(), '/{0:0d} frequencies '.format(zout.size), PGB.ETA()], maxval=zout.size).start()
-            for i,_ in enumerate(sphsurfaces):
-                print '{0:0d}/{1:0d} completed'.format(i, len(interpdicts))
-                progress.update(i+1)
-            progress.finish()
-=======
-            sphsurfaces = pool.map(cosmotile.coeval_interp_cube_to_sphere_surface_wrapper_arg_splitter, IT.izip(interpdicts, tiledicts), chunksize=zout.size/nproc)
             # progress = PGB.ProgressBar(widgets=[PGB.Percentage(), PGB.Bar(marker='-', left=' |', right='| '), PGB.Counter(), '/{0:0d} frequencies'.format(zout.size), PGB.ETA()], maxval=zout.size).start()
             # for i,_ in enumerate(sphsurfaces):
             #     print '{0:0d}/{1:0d} completed'.format(i, len(interpdicts))
             #     progress.update(i+1)
             # progress.finish()
->>>>>>> 971d0bec
 
             pool.close()
             pool.join()
@@ -313,25 +281,6 @@
             progress.update(ind+1)
         progress.finish()
 
-<<<<<<< HEAD
-    PDB.set_trace()
-    sphpatches = conv_factor * NP.asarray([item for sublist in sphsurfaces for item in sublist])
-
-    if save:
-        if save_as_skymodel:
-            if nside is not None:
-                angres_patch = NP.degrees(HP.nside2resol(nside))
-                pixarea_patch = HP.nside2pixarea(nside)
-                theta, phi = NP.degrees(HP.pix2ang(nside, NP.arange(HP.nside2npix(nside))))
-            else:
-                theta = NP.degrees(theta)
-                phi = NP.degrees(phi)
-            radec = NP.hstack((phi.reshape(-1,1), 90.0 - theta.reshape(-1,1)))
-            init_parms = {'name': cube_source, 'frequency': ofreqs, 'location': radec, 'spec_type': 'spectrum', 'spectrum': pixarea_patch*sphpatches.T, 'src_shape': NP.hstack((angres_patch+NP.zeros(phi.size).reshape(-1,1), angres_patch+NP.zeros(phi.size).reshape(-1,1), NP.zeros(phi.size).reshape(-1,1))), 'epoch': 'J2000', 'coords': 'radec', 'src_shape_units': ('degree', 'degree', 'degree')}
-            cosmotile.write_lightcone_catalog(init_parms, outfile=outfile, action='store')
-        else:
-            cosmotile.write_lightcone_surfaces(sphpatches, units, outfile, ofreqs, cosmo=cosmo, is_healpix=is_healpix)
-=======
     if parallel or (write_mode is None):
         sphpatches = NP.asarray([sphsurf for sphsurf in sphsurfaces])
         sphpatches = conv_factor * NP.asarray(sphpatches)
@@ -350,8 +299,13 @@
                 init_parms = {'name': cube_source, 'frequency': ofreqs, 'location': radec, 'spec_type': 'spectrum', 'spectrum': dJy_dK.reshape(1,-1)*sphpatches.T, 'src_shape': NP.hstack((angres_patch+NP.zeros(phi.size).reshape(-1,1), angres_patch+NP.zeros(phi.size).reshape(-1,1), NP.zeros(phi.size).reshape(-1,1))), 'epoch': 'J2000', 'coords': 'radec', 'src_shape_units': ('degree', 'degree', 'degree')}
                 cosmotile.write_lightcone_catalog(init_parms, outfile=outfile, action='store')
             else:
-                cosmotile.write_lightcone_surfaces(sphpatches, units, outfile, ofreqs, cosmo=cosmo, is_healpix=is_healpix)
->>>>>>> 971d0bec
+                theta = NP.degrees(theta)
+                phi = NP.degrees(phi)
+            radec = NP.hstack((phi.reshape(-1,1), 90.0 - theta.reshape(-1,1)))
+            init_parms = {'name': cube_source, 'frequency': ofreqs, 'location': radec, 'spec_type': 'spectrum', 'spectrum': pixarea_patch*sphpatches.T, 'src_shape': NP.hstack((angres_patch+NP.zeros(phi.size).reshape(-1,1), angres_patch+NP.zeros(phi.size).reshape(-1,1), NP.zeros(phi.size).reshape(-1,1))), 'epoch': 'J2000', 'coords': 'radec', 'src_shape_units': ('degree', 'degree', 'degree')}
+            cosmotile.write_lightcone_catalog(init_parms, outfile=outfile, action='store')
+        else:
+            cosmotile.write_lightcone_surfaces(sphpatches, units, outfile, ofreqs, cosmo=cosmo, is_healpix=is_healpix)
 
     if wait_after_run:
         PDB.set_trace()