<<<<<<< HEAD
import multiprocessing as MP
import itertools as IT
import progressbar as PGB
=======
import os, warnings
>>>>>>> b9af2809
import numpy as NP
import healpy as HP
from astropy.table import Table
from astropy.io import fits, ascii
import h5py
import warnings
from pygsm import GlobalSkyModel, GlobalSkyModel2016
from astropy.coordinates import Angle, SkyCoord
from astropy import units
import scipy.constants as FCNST
from scipy.interpolate import interp1d
import geometry as GEOM
import mathops as OPS
import lookup_operations as LKP
import constants as CNST
import foregrounds as FG

#################################################################################

def healpix_smooth_and_udgrade_arg_splitter(args, **kwargs):
    return healpix_smooth_and_udgrade(*args, **kwargs)

def healpix_smooth_and_udgrade(input_map, fwhm, nside, order_in='RING', verbose=True):
    smooth_map = HP.smoothing(input_map.ravel(), fwhm, verbose=verbose)
    return HP.ud_grade(smooth_map, nside, order_in=order_in)

#################################################################################

def retrieve_external_spectrum(spec_extfile, ind=None):

    """
    -------------------------------------------------------------------------
    Retrieve an externally stored spectrum (may include recursive calls)

    Inputs:

    spec_extfile
               [string] full path to filename which contains externally
               stored spectrum. Must be specified (no default)

    ind        [scalar, list or numpy array] Indices to select objects in
               the externally stored spectrum of the catalog or sky model. 
               If set to None (default), all objects will be selected.

    Outputs:

    spectrum   [numpy array] Spectrum of the sky model at the specified
               sky locations. Has shape nobj x nfreq.
    -------------------------------------------------------------------------
    """

    try:
        spec_extfile
    except NameError:
        raise NameError('The externally stored spectrum file must be specified')

    if spec_extfile is None:
        raise TypeError('Input spec_extfile must be a string')
    if not isinstance(spec_extfile, str):
        raise TypeError('External filename spec_extfile must be a string')

    if ind is not None:
        if not isinstance(ind, (int,list,NP.ndarray)):
            raise TypeError('Input ind must be an integer, list or numpy array')
        else:
            ind = NP.asarray(ind).astype(NP.int)
            if NP.any(ind < 0):
                raise IndexError('Out of bound indices found in input ind')

    with h5py.File(spec_extfile, 'r') as fileobj:
        nobj = fileobj['object/name'].value.size
        if ind is None:
            ind = NP.arange(nobj, dtype=NP.int)
        else:
            if NP.any(ind >= nobj):
                raise ValueError('Specified indices exceed maximum number of objects in the external file')
        spec_type = fileobj['header/spec_type'].value
        if spec_type != 'spectrum':
            raise ValueError('Attribute spec_type not set to "spectrum" in external file {0}'.format(spec_extfile))
        if 'spectral_info/spectrum' in fileobj:
            return fileobj['spectral_info/spectrum'].value[ind,:]
        elif 'spectral_info/spec_extfile' in fileobj:
            next_spec_extfile = fileobj['spectral_info/spec_extfile'].value
            return retrieve_external_spectrum(next_spec_extfile, ind=ind) # Recursive call
        else:
            raise KeyError('Externally stored spectrum not found in {0}'.format(spec_extfile))

#################################################################################

def append_SkyModel_file(skymodfile, skymod, appendaxis, filemode='a'):

    """
    -----------------------------------------------------------------------------
    Append an instance of class SkyModel to an already existing file or create a
    new file.

    Inputs:

    skymodfile  [string] Pull path to HDF5 file (without .hdf5 extension) that
                contains saved information of an instance of class SkyModel. If
                it does not exist, it will be created. If it already exists, 
                skymod -- an instance of class SkyModel will be appended to it.

    skymod      [instance of class SkyModel] Instance of class SkyModel that will
                be appended on to the skymodfile if it exists or will be saved
                to skymodfile if the file does not exist already

    appendaxis  [string] Axis along which the specified skymod data has to be 
                appended. Accepted values are 'freq' (append along frequency
                axis) or 'src' (append along source location axis). All other 
                axes and attributes must match.

    filemode    [string] Mode in which the HDF5 must be opened. Accepted values
                are 'a' (Read/write if exists, create otherwise (default)) and 
                'w' (Create file, truncate if exists).
    -----------------------------------------------------------------------------
    """

    try:
        skymodfile, skymod, appendaxis
    except NameError:
        raise NameError('Inputs skymodfile, skymod, and appendaxis must be specified')

    if not isinstance(skymodfile, str):
        raise TypeError('Input skymodfile must be a string')

    if not isinstance(filemode, str):
        raise TypeError('Input filemode must be a string')
    else:
        filemode = filemode.lower()
        if filemode not in ['a', 'w']:
            raise ValueError('Invalid value specified for filemore')

    if not isinstance(skymod, SkyModel):
        raise TypeError('Input skymod must be an instance of class SkyModel')

    if not isinstance(appendaxis, str):
        raise TypeError('Input appendaxis must be a string')
    else:
        appendaxis = appendaxis.lower()
        if appendaxis not in ['src', 'freq']:
            raise ValueError('Invalid value specified for input appendaxis')

    if not os.path.isfile(skymodfile+'.hdf5'):
        skymod.save(skymodfile, fileformat='hdf5')
    else:
        with h5py.File(skymodfile+'.hdf5', filemode) as fileobj:
            hdr_group = fileobj['header']
            if hdr_group['spec_type'].value != skymod.spec_type:
                raise ValueError('The spectral type in the SkyModel instance and the skymodfile do not match')
            object_group = fileobj['object']
            if object_group.attrs['epoch'] != skymod.epoch:
                raise ValueError('The epochs in the SkyModel instance and the skymodfile do not match')
            if object_group.attrs['coords'] != skymod.coords:
                raise ValueError('The coordinate system in the SkyModel instance and the skymodfile do not match')
            src_shape_in_file = 'shape' in object_group
            src_shape_in_skymod = skymod.src_shape is not None
            if src_shape_in_file != src_shape_in_skymod:
                raise KeyError('src_shape is not consistent between the SkyModel instance and the skymodfile')
            if skymod.coords == 'radec':
                lon = 'RA'
                lat = 'Dec'
            else:
                lon = 'Az'
                lat = 'Alt'
            spec_group = fileobj['spectral_info']
            if appendaxis == 'src':
                if skymod.frequency.size != spec_group['freq'].size:
                    raise IndexError('The frequencies in the skymodefile and the SkyModel instance do not match')
                if NP.any(NP.abs(skymod.frequency - spec_group['freq'].value) > 1e-14):
                    raise ValueError('The frequencies in the skymodefile and the SkyModel instance do not match')
                object_group['name'].resize(object_group['name'].size+skymod.name.size, axis=0)
                object_group['name'][-skymod.name.size:] = skymod.name
                object_group[lon].resize(object_group[lon].size+skymod.location.shape[0], axis=0)
                object_group[lat].resize(object_group[lat].size+skymod.location.shape[0], axis=0)
                if skymod.coords == 'radec':
                    object_group[lon][-skymod.locations.shape[0]:] = skymod.location[:,0]
                    object_group[lat][-skymod.locations.shape[0]:] = skymod.location[:,1]
                else:
                    object_group[lon][-skymod.locations.shape[0]:] = skymod.location[:,1]
                    object_group[lat][-skymod.locations.shape[0]:] = skymod.location[:,0]
                if src_shape_in_file:
                    object_group['shape'].resize(object_group['shape'].shape[0]+skymod.src_shape.shape[0], axis=0)
                    object_group['shape'][-skymod.src_shape.shape[0]:,:] = skymod.src_shape
                if skymod.spec_type == 'func':
                    spec_group['func-name'].resize(spec_group['func-name'].size+skymod.spec_parms['name'].size, axis=0)
                    spec_group['func-name'][-skymod.name.size:] = skymod.spec_parms['name']
                    spec_group['freq'].resize(spec_group['freq'].size+skymod.spec_parms['freq-ref'].size, axis=0)
                    spec_group['freq'][-skymod.name.size:] = skymod.spec_parms['freq-ref']
                    spec_group['flux_density'].resize(spec_group['flux_density'].size+skymod.spec_parms['flux-scale'].size, axis=0)
                    spec_group['flux_density'][-skymod.name.size:] = skymod.spec_parms['flux-scale']
                    if ('spindex' in spec_group) and ('power-law-index' in skymod.spec_parms):
                        spec_group['spindex'].resize(spec_group['spindex'].size+skymod.spec_parms['power-law-index'].size, axis=0)
                        spec_group['spindex'][-skymod.name.size:] = skymod.spec_parms['power-law-index']
                else:
                    spec_group['spectrum'].resize(spec_group['spectrum'].shape[0]+skymod.spectrum.shape[0], axis=0)
                    spec_group['spectrum'][-skymod.name.size:,:] = skymod.spectrum
            else:
                if skymod.name.size != object_group['name'].size:
                    raise IndexError('The objects in the skymodefile and the SkyModel instance do not match')
                if NP.any(skymod.name != object_group['name'].value):
                    raise ValueError('The objects in the skymodefile and the SkyModel instance do not match')
                if skymod.coords == 'radec':
                    if NP.any(NP.abs(skymod.location - NP.hstack((object_group['RA'].value.reshape(-1,1), object_group['Dec'].value.reshape(-1,1)))) > 1e-14):
                        raise ValueError('The locations in the skymodefile and the SkyModel instance do not match')
                else:
                    if NP.any(NP.abs(skymod.location - NP.hstack((object_group['Alt'].value.reshape(-1,1), object_group['Az'].value.reshape(-1,1)))) > 1e-14):
                        raise ValueError('The locations in the skymodefile and the SkyModel instance do not match')
                if src_shape_in_file:
                    if NP.any(NP.abs(skymod.src_shape - object_group['shape'].value) > 1e-14):
                        raise ValueError('The locations in the skymodefile and the SkyModel instance do not match')
                spec_group['freq'].resize(spec_group['freq'].size+skymod.frequency.size, axis=0)
                spec_group['freq'][-skymod.frequency.size:] = skymod.frequency.ravel()
                if skymod.spec_type == 'spectrum':
                    spec_group['spectrum'].resize(spec_group['spectrum'].shape[1]+skymod.spectrum.shape[1], axis=1)
                    spec_group['spectrum'][:,-skymod.name.size:] = skymod.spectrum

#################################################################################

class SkyModel(object):

    """
    -----------------------------------------------------------------------------
    Class to manage sky model information.

    Attributes:

    name           [scalar or vector] Name of the catalog. If scalar, will be 
                   used for all sources in the sky model. If vector, will be 
                   used for corresponding object. If vector, size must equal 
                   the number of objects.

    frequency      [scalar or vector] Frequency range for which sky model is
                   applicable. Units in Hz.

    location       [numpy array or list of lists] Positions of the sources in 
                   sky model. Each position is specified as a row (numpy array)
                   or a 2-element list which is input as a list of lists for all
                   the sources in the sky model

    is_healpix     [boolean] If True, it is a healpix map with ordering as 
                   specified in attribute healpix_ordering. By default it is 
                   set to False

    healpix_ordering
                   [string] specifies the ordering of healpix pixels if 
                   is_healpix is set to True in which case it is set to 'nest'
                   or 'ring'. If is_healpix is set to False, it is set to 'na'
                   (default) indicating 'not applicable'

    spec_type      [string] specifies the flux variation along the spectral 
                   axis. Allowed values are 'func' and 'spectrum'. If set to 
                   'func', values under spec_parms are applicable. If set to 
                   'spectrum', values under key 'spectrum' are applicable.

    spec_parms     [dictionary] specifies spectral parameters applicable for 
                   different spectral types. Only applicable if spec_type is 
                   set to 'func'. It contains values in the following
                   keys:
                   'name'   [string] Specifies name of the functional variation
                            of spectrum. Applicable when spec_type is set to 
                            'func'. Allowed values are 'random', 'monotone', 
                            'power-law', and 'tanh'. Default='power-law' 
                            (with power law index set to 0). See member 
                            functions for these function definitions.
                   'power-law-index' 
                            [scalar numpy vector or list] Power law index for 
                            each object (flux ~ freq^power_law_index). Will be 
                            specified and applicable when value in key 'name' 
                            is set to 'power-law'. Same size as the number of 
                            object locations.
                   'freq-ref'
                            [scalar or numpy array or list] Reference or pivot
                            frequency as applicable. If a scalar, it is 
                            identical at all object locations. If a list or 
                            numpy array it must of size equal to the number of
                            objects, one value at each location. If
                            value under key 'name' is set to 'power-law', this
                            specifies the reference frequency at which the flux
                            density is specified under key 'flux-scale'. If 
                            value under key 'name' is 'monotone', this specifies
                            the frequency at which the spectrum of the object 
                            contains a spike and zero elsewhere. If value under
                            key 'name' is 'tanh', this specifies the frequency 
                            at which the spectrum is mid-way between min and 
                            max of the tanh function. This is not applicable 
                            when value under key 'name' is set to 'random' or 
                            'flat'. 
                   'flux-scale' 
                            [scalar or numpy array] Flux scale of the flux 
                            densities at object locations. If a scalar, it is
                            common for all object locations. If it is a vector, 
                            it has a size equal to the number of object 
                            locations, one value for each object location. If 
                            value in 'name' is set to 'power-law', this refers 
                            to the flux density scale at the reference frequency
                            specified under key 'freq-ref'. If value under key 
                            'name' is 'tanh', the flux density scale is half of
                            the value specified under this key.
                   'flux-offset'
                            [numpy vector] Flux density offset applicable after
                            applying the flux scale. Same units as the flux 
                            scale. If a scalar, it is common for all object 
                            locations. If it is a vector, it has a size equal 
                            to the number of object locations, one value 
                            for each object location. When value under the key
                            'name' is set to 'random', this amounts to setting
                            a mean flux density along the spectral axis.
                   'z-width'
                            [numpy vector] Characteristic redshift full-wdith
                            in the definition of tanh expression applicable to
                            global EoR signal. 

    spectrum       [numpy array] Spectrum of the catalog. Will be applicable 
                   if attribute spec_type is set to 'spectrum' or if spectrum
                   was computed using the member function. It will be of shape
                   nsrc x nchan. If not specified or set to None, an external 
                   file must be specified under attribute 'spec_extfile'

    spec_extfile   [string] full path filename of external file containing saved 
                   version of instance of class SkyModel which contains an 
                   offline version of full spectrum data. This will be 
                   applicable only if spec_type is set to 'spectrum'. If set to
                   None, full spectrum will be provided under attribute 
                   'spectrum'

    src_shape      [3-column numpy array or list of 3-element lists] source 
                   shape specified by major axis FWHM (first column), minor axis 
                   FWHM (second column), and position angle (third column). The 
                   major and minor axes and position angle are stored in degrees. 
                   The number of rows must match the number of sources. Position 
                   angle is in degrees east of north (same convention as local
                   azimuth)

    epoch          [string] Epoch appropriate for the coordinate system. Default
                   is 'J2000'

    coords         [string] Coordinate system used for the source positions in 
                   the sky model. Currently accepted values are 'radec' (RA-Dec)

    Member Functions:

    __init__()     Initialize an instance of class SkyModel

    match()        Match the source positions in an instance of class 
                   SkyModel with another instance of the same class to a 
                   specified angular radius using spherematch() in the geometry 
                   module

    subset()       Provide a subset of the sky model using a list of indices onto
                   the existing sky model. Subset can be either in position or 
                   frequency channels

    generate_spectrum()
                   Generate and return a spectrum from functional spectral 
                   parameters

    load_external_spectrum()
                   Load full spectrum from external file

    to_healpix()   Convert catalog to a healpix format of given nside at 
                   specified frequencies.

    save()         Save sky model to the specified output file
    ------------------------------------------------------------------------------
    """

    ##############################################################################

    def __init__(self, init_file=None, init_parms=None, load_spectrum=False):

        """
        --------------------------------------------------------------------------
        Initialize an instance of class SkyModel

        Class attributes initialized are:
        frequency, location, flux_density, epoch, spectral_index, coords, 
        spectrum, src_shape

        Inputs:

        init_file   [string] Full path to the file containing saved 
                    information of an instance of class SkyModel. If set to
                    None (default), parameters in the input init_parms 
                    will be used to initialize an instance of this class. 
                    If set to a filename, the instance will be initialized from 
                    this file, and init_parms and its parameters will be 
                    ignored.

        init_parms  [dictionary] Dictionary containing parameters used to create
                    an instance of class SkyModel. Used only if init_file is set
                    to None. Initialization parameters are specified using the
                    following keys and values:
                    'name'      [scalar or vector] Name of the catalog. If 
                                scalar, will be used for all sources in the sky 
                                model. If vector, will be used for corresponding 
                                object. If vector, size must equal the number of 
                                objects.
                    'frequency' [scalar or vector] Frequency range for which sky 
                                model is applicable. Units in Hz.
                    'location'  [numpy array or list of lists] Positions of the 
                                sources in sky model. Each position is specified 
                                as a row (numpy array) or a 2-element list which 
                                is input as a list of lists for all the sources 
                                in the sky model
                    'is_healpix'
                                [boolean] If True, it is a healpix map with 
                                ordering as specified in attribute 
                                healpix_ordering. If not specified, it will be 
                                assumed to be False
                    'healpix_ordering'
                                [string] specifies the ordering of healpix 
                                pixels if is_healpix is set to True in which 
                                case it is set to 'nest' or 'ring'. If 
                                is_healpix is set to False, it will be assumed 
                                to be set to 'na' (default) indicating 'not 
                                applicable'
                    'spec_type' [string] specifies the flux variation along the 
                                spectral axis. Allowed values are 'func' and 
                                'spectrum'. If set to 'func', values under 
                                spec_parms are applicable. If set to 'spectrum', 
                                values under key 'spectrum' are applicable.
                    'spec_parms'
                                [dictionary] specifies spectral parameters 
                                applicable for different spectral types. Only 
                                applicable if spec_type is set to 'func'. It 
                                contains values in the following keys:
                                'name'   [string] Specifies name of the 
                                         functional variation of spectrum. 
                                         Applicable when spec_type is set to 
                                         'func'. Allowed values are 'random', 
                                         'monotone', 'power-law', and 'tanh'. 
                                         Default='power-law' (with power law 
                                         index set to 0). See member functions 
                                         for these function definitions.
                                'power-law-index' 
                                         [scalar numpy vector or list] Power 
                                         law index for each object 
                                         (flux ~ freq^power_law_index). Will be 
                                         specified and applicable when value in 
                                         key 'name' is set to 'power-law'. Same 
                                         size as the number of object locations.
                                'freq-ref'
                                         [scalar or numpy array or list] 
                                         Reference or pivot frequency as 
                                         applicable. If a scalar, it is 
                                         identical at all object locations. If a 
                                         list or numpy array it must of size 
                                         equal to the number of objects, one 
                                         value at each location. If value under 
                                         key 'name' is set to 'power-law', this 
                                         specifies the reference frequency at 
                                         which the flux density is specified 
                                         under key 'flux-scale'. If value under 
                                         key 'name' is 'monotone', this 
                                         specifies the frequency at which the 
                                         spectrum of the object contains a spike 
                                         and zero elsewhere. If value under key 
                                         'name' is 'tanh', this specifies the 
                                         frequency at which the spectrum is 
                                         mid-way between min and max of the tanh 
                                         function. This is not applicable when 
                                         value under key 'name' is set to 
                                         'random' or 'flat'. 
                                'flux-scale' 
                                         [scalar or numpy array] Flux scale of 
                                         the flux densities at object locations. 
                                         If a scalar, it is common for all 
                                         object locations. If it is a vector, it 
                                         has a size equal to the number of 
                                         object locations, one value for each 
                                         object location. If value in 'name' is 
                                         set to 'power-law', this refers to the 
                                         flux density scale at the reference 
                                         frequency specified under key 
                                         'freq-ref'. If value under key 'name' 
                                         is 'tanh', the flux density scale is 
                                         half of the value specified under this 
                                         key.
                                'flux-offset'
                                         [numpy vector] Flux density offset 
                                         applicable after applying the flux 
                                         scale. Same units as the flux scale. If 
                                         a scalar, it is common for all object 
                                         locations. If it is a vector, it has a 
                                         size equal to the number of object 
                                         locations, one value for each object 
                                         location. When value under the key 
                                         'name' is set to 'random', this amounts 
                                         to setting a mean flux density along 
                                         the spectral axis.
                                'z-width'
                                         [numpy vector] Characteristic redshift 
                                         full-wdith in the definition of tanh 
                                         expression applicable to global EoR 
                                         signal. 
                    'spectrum'  [numpy array] Spectrum of the catalog. Will be 
                                applicable if attribute spec_type is set to 
                                'spectrum'. It must be of shape nsrc x nchan.
                                If not specified or set to None, an external 
                                file must be specified under 'spec_extfile'
                                and the spectrum can be determined from offline
                                data

                    'spec_extfile'
                                [string] full path filename of external file 
                                containing saved version of instance of class
                                SkyModel which contains an offline version of 
                                full spectrum data. This will be applicable 
                                only if spec_type is set to 'spectrum'. If set
                                to None, full spectrum will be provided under
                                key 'spectrum'

                    'src_shape' [3-column numpy array or list of 3-element 
                                lists] source shape specified by major axis 
                                FWHM (first column), minor axis FWHM (second 
                                column), and position angle (third column). The 
                                major and minor axes and position angle are 
                                stored in degrees. The number of rows must match 
                                the number of sources. Position angle is in 
                                degrees east of north (same convention as local 
                                azimuth)
                    
                    'epoch'     [string] Epoch appropriate for the coordinate 
                                system. Default is 'J2000'

                    'coords'    [string] Coordinate system used for the source 
                                positions in the sky model. Currently accepted 
                                values are 'radec' (RA-Dec)

                    'src_shape_units' 
                                [3-element list or tuple of strings] Specifies 
                                the units of major axis FWHM, minor axis FWHM, 
                                and position angle. Accepted values for major 
                                and minor axes units are 'arcsec', 'arcmin', 
                                'degree', or 'radian'. Accepted values for 
                                position angle units are 'degree' or 'radian'

        load_spectrum
                    [boolean] It is applicable only if initialization happens from
                    init_file and if full spectrum is available in the group
                    'spectral_info/spectrum'. If set to True, it will load the
                    the full spectrum into the instance attribute spectrum. If
                    set to False (default), it will only store the path to the 
                    file containing the full spectrum under the attribute 
                    spec_extfile and not load the full spectrum into the instance
                    attribute.
        --------------------------------------------------------------------------
        """

        if init_file is not None:
            with h5py.File(init_file, 'r') as fileobj:
                # for key in fileobj.keys():
                for key in ['header', 'object', 'spectral_info']:
                    grp = fileobj[key]
                    if key == 'header':
                        self.spec_type = grp['spec_type'].value
                        self.is_healpix = False
                        self.healpix_ordering = 'na'
                        if 'is_healpix' in grp:
                            self.is_healpix = bool(grp['is_healpix'].value)
                            if self.is_healpix:
                                if 'healpix_ordering' in grp:
                                    if grp['healpix_ordering'].value.lower() in ['nest', 'ring']:
                                        self.healpix_ordering = grp['healpix_ordering'].value.lower()
                    if key == 'object':
                        self.epoch = grp.attrs['epoch']
                        self.coords = grp.attrs['coords']
                        self.name = grp['name'].value
                        if self.coords == 'radec':
                            self.location = NP.hstack((grp['RA'].value.reshape(-1,1), grp['Dec'].value.reshape(-1,1)))
                        elif self.coords == 'altaz':
                            self.location = NP.hstack((grp['Alt'].value.reshape(-1,1), grp['Az'].value.reshape(-1,1)))
                        if 'shape' in grp:
                            self.src_shape = grp['shape'].value
                        else:
                            self.src_shape = None
                    if key == 'spectral_info':
<<<<<<< HEAD
                        self.spec_extfile = None
                        self.spectrum = None
=======
                        self.frequency = grp['freq'].value.reshape(1,-1)
>>>>>>> b9af2809
                        self.spec_parms = {}
                        if self.spec_type == 'func':
                            self.spec_parms['name'] = grp['func-name'].value
                            self.spec_parms['freq-ref'] = grp['freq-ref'].value
                            self.spec_parms['flux-scale'] = grp['flux_density'].value
                            if 'spindex' in grp:
                                self.spec_parms['power-law-index'] = grp['spindex'].value
                        else:
<<<<<<< HEAD
                            self.frequency = grp['freq'].value.reshape(1,-1)
                            if 'spec_extfile' in grp:
                                self.spec_extfile = grp['spec_extfile'].value
                            else:
                                if not isinstance(load_spectrum, bool):
                                    load_spectrum = False
                                if load_spectrum:
                                    self.spectrum = grp['spectrum'].value
                                else:
                                    self.spec_extfile = init_file
=======
                            # self.frequency = grp['freq'].value.reshape(1,-1)
                            self.spectrum = grp['spectrum'].value
>>>>>>> b9af2809
        elif (init_parms is None):
            raise ValueError('In the absence of init_file, init_parms must be provided for initialization')
        else:
            if not isinstance(init_parms, dict):
                raise TypeError('Input init_parms must be a dictionary')

            try:
                name = init_parms['name']
                frequency = init_parms['frequency']
                location = init_parms['location']
                spec_type = init_parms['spec_type']
            except KeyError:
                raise KeyError('Catalog name, frequency, location, and spectral type must be provided.')

            self.is_healpix = False
            self.healpix_ordering = 'na'
            if 'is_healpix' in init_parms:
                if isinstance(init_parms['is_healpix'], bool):
                    self.is_healpix = init_parms['is_healpix']
                    if 'healpix_ordering'in init_parms:
                        if not isinstance(init_parms['healpix_ordering'], str):
                            raise TypeError('alue under key "healpix_ordering" must be a string')
                        if init_parms['healpix_ordering'].lower() not in ['nest', 'ring']:
                            raise ValueError('Invalid specification for value under key "healpix_ordering"')
                        self.healpix_ordering = init_parms['healpix_ordering']

            if 'spec_parms' in init_parms:
                spec_parms = init_parms['spec_parms']
            else:
                spec_parms = None

            if 'src_shape' in init_parms:
                src_shape = init_parms['src_shape']
            else:
                src_shape = None

            if 'src_shape_units' in init_parms:
                src_shape_units = init_parms['src_shape_units']
            else:
                src_shape_units = None
                
            if 'coords' in init_parms:
                self.coords = init_parms['coords']
            else:
                self.coords = 'radec'

            if 'epoch' in init_parms:
                self.epoch = init_parms['epoch']
            else:
                self.epoch = 'J2000'
                
            if isinstance(name, (int, float, str)):
                self.name = NP.repeat(NP.asarray(name).reshape(-1), location.shape[0])
            elif isinstance(name, NP.ndarray):
                if name.size == 1:
                    self.name = NP.repeat(NP.asarray(name).reshape(-1), location.shape[0])
                elif (name.size == location.shape[0]):
                    self.name = name.reshape(-1)
                else:
                    raise ValueError('Size of input "name" does not match number of objects')
            else:
                raise TypeError('Catalog name must be a integer, float, string or numpy array')
    
            if isinstance(spec_type, str):
                if spec_type in ['func', 'spectrum']:
                    self.spec_type = spec_type
                else:
                    raise ValueError('Spectrum specification in spec_type must be "func" or "spectrum"')
            else:
                raise TypeError('Spectrum specification in spec_type must be a string')
    
            if isinstance(frequency, (int, float, NP.ndarray)):
                self.frequency = NP.asarray(frequency).reshape(1,-1)
            else:
                raise TypeError('Sky model frequency must be a integer, float, or numpy array')
    
            self.location = location
            self.spectrum = None
            self.spec_extfile= None
            if self.spec_type == 'spectrum':
                check_spectrum = False
                check_extfile = False
                if 'spec_extfile' in init_parms:
                    if init_parms['spec_extfile'] is None:
                        check_spectrum = True
                        warnings.warn('No value specified under key "spec_extfile". Will check for value under skey "spectrum"')
                    elif isinstance(init_parms['spec_extfile'], str):
                        self.spec_extfile = init_parms['spec_extfile']
                        spectrum = retrieve_external_spectrum(init_parms['spec_extfile'], ind=None)
                        if not isinstance(spectrum, NP.ndarray):
                            raise TypeError('Spectrum in external file is not a numpy array')
                        if spectrum.shape != (self.location.shape[0], self.frequency.size):
                            raise ValueError('Spectrum data in external file does not have compatible dimensions with number of objects and number of frequency channels')
                        del spectrum

                        # with h5py.File(self.spec_extfile, 'r') as fileobj:
                        #     try:
                        #         assert fileobj['spectral_info/spectrum'].value is not None, 'Data in external file must not be None'
                        #         assert fileobj['spectral_info/spectrum'].value.shape == (self.location.shape[0], self.frequency.size), 'Data in external file must not be None'
                        #     except KeyError:
                        #         raise KeyError('Key "spectral_info/spectrum" not found in external file')
                        #     check_extfile = True
                    else:
                        raise TypeError('Value under spec_extfile must be a string')
                else:
                    check_spectrum = True
                if check_spectrum:
                    if 'spectrum' not in init_parms:
                        raise KeyError('Sky model spectrum not provided.')
                    spectrum = init_parms['spectrum']
                    if not isinstance(spectrum, NP.ndarray):
                        raise TypeError('Sky model spectrum must be a numpy array')
                    if spectrum.shape != (self.location.shape[0], self.frequency.size):
                        raise ValueError('Sky model spectrum must have same number of rows as number of object locations and same number of columns as number of frequency channels')
                    self.spectrum = spectrum
            else:
                if spec_parms is None:
                    spec_parms = {}
                    spec_parms['name'] = NP.repeat('power-law', self.location.shape[0])
                    spec_parms['power-law-index'] = NP.zeros(self.location.shape[0])
                    spec_parms['freq-ref'] = NP.mean(self.frequency) + NP.zeros(self.location.shape[0])
                    spec_parms['flux-scale'] = NP.ones(self.location.shape[0])
                    spec_parms['flux-offset'] = NP.zeros(self.location.shape[0])
                    spec_parms['z-width'] = NP.zeros(self.location.shape[0])
                elif not isinstance(spec_parms, dict):
                    raise TypeError('Spectral parameters in spec_parms must be specified as a dictionary')
    
                if 'name' not in spec_parms:
                    spec_parms['name'] = NP.repeat('power-law', self.location.shape[0])
    
                if isinstance(spec_parms['name'], (list, NP.ndarray)):
                    spec_parms['name'] = NP.asarray(spec_parms['name'])
                    if spec_parms['name'].size != self.location.shape[0]:
                        raise ValueError('Number of spectral functional names should match the number of object locations.')
                    uniq_names = NP.unique(spec_parms['name'])
                    for name in uniq_names:
                        if name not in ['random', 'monotone', 'power-law', 'tanh']:
                            raise ValueError('Spectral functional names must be from "random", "monotone", "power-law" and "tanh".')
    
                else:
                    raise TypeError('Values under key "name" in dictionary spec_parms must be a list or numpy array of strings')
                
                if 'flux-scale' not in spec_parms:
                    spec_parms['flux-scale'] = NP.ones(self.location.shape[0])
                else:
                    if not isinstance(spec_parms['flux-scale'], (int,float,NP.ndarray)):
                        raise TypeError('Flux scale must be a scalar or numpy array')
                    spec_parms['flux-scale'] = NP.asarray(spec_parms['flux-scale'])
                    if spec_parms['flux-scale'].size == 1:
                        spec_parms['flux-scale'] = spec_parms['flux-scale'] + NP.zeros(self.location.shape[0])
                    elif spec_parms['flux-scale'].size == self.location.shape[0]:
                        spec_parms['flux-scale'] = spec_parms['flux-scale'].ravel()
                    else:
                        raise ValueError('Size of flux scale must be equal to the number of sky locations')
                    
                    if NP.any(spec_parms['flux-scale'] <= 0.0):
                        raise ValueError('Flux scale values must be positive')
    
                if 'flux-offset' not in spec_parms:
                    spec_parms['flux-offset'] = NP.zeros(self.location.shape[0])
    
                if 'freq-ref' not in spec_parms:
                    spec_parms['freq-ref'] = NP.mean(self.frequency) + NP.zeros(self.location.shape[0])
                elif NP.any(spec_parms['freq-ref'] <= 0.0):
                    raise ValueError('Reference frequency values must be positive')
    
                if 'power-law-index' not in spec_parms:
                    spec_parms['power-law-index'] = NP.zeros(self.location.shape[0])
    
                if 'z-width' not in spec_parms:
                    spec_parms['z-width'] = NP.zeros(self.location.shape[0])
                elif NP.any(spec_parms['z-width'] < 0.0):
                    raise ValueError('Characteristic redshift widths must not be negative')
                self.spec_parms = spec_parms
            if src_shape is not None:
                self.src_shape = NP.asarray(src_shape)
                if self.src_shape.shape[1] != 3:
                    raise ValueError('Source shape must consist of three columns (major axis FWHM, minor axis FWHM, position angle) per source.')
                if src_shape_units is not None:
                    if not isinstance(src_shape_units, (list, tuple)):
                        raise TypeError('Source shape units must be provided as a list or tuple')
                    if len(src_shape_units) != 3:
                        raise ValueError('Source shape units must contain three elements.')
    
<<<<<<< HEAD
                    if src_shape_units[0] == 'arcsec':
                        self.src_shape[:,0] = self.src_shape[:,0]/3.6e3
                    elif src_shape_units[0] == 'arcmin':
                        self.src_shape[:,0] = self.src_shape[:,0]/60.0
                    elif src_shape_units[0] == 'radian':
                        self.src_shape[:,0] = NP.degrees(self.src_shape[:,0])
                    elif src_shape_units[0] != 'degree':
                        raise ValueError('major axis FWHM must be specified as "arcsec", "arcmin", "degree" or "radian"')
    
=======
            if src_shape is not None:
                self.src_shape = NP.asarray(src_shape)
                if self.src_shape.shape[1] != 3:
                    raise ValueError('Source shape must consist of three columns (major axis FWHM, minor axis FWHM, position angle) per source.')
                if src_shape_units is not None:
                    if not isinstance(src_shape_units, (list, tuple)):
                        raise TypeError('Source shape units must be provided as a list or tuple')
                    if len(src_shape_units) != 3:
                        raise ValueError('Source shape units must contain three elements.')
    
                    if src_shape_units[0] == 'arcsec':
                        self.src_shape[:,0] = self.src_shape[:,0]/3.6e3
                    elif src_shape_units[0] == 'arcmin':
                        self.src_shape[:,0] = self.src_shape[:,0]/60.0
                    elif src_shape_units[0] == 'radian':
                        self.src_shape[:,0] = NP.degrees(self.src_shape[:,0])
                    elif src_shape_units[0] != 'degree':
                        raise ValueError('major axis FWHM must be specified as "arcsec", "arcmin", "degree" or "radian"')
    
>>>>>>> b9af2809
                    if src_shape_units[1] == 'arcsec':
                        self.src_shape[:,1] = self.src_shape[:,1]/3.6e3
                    elif src_shape_units[1] == 'arcmin':
                        self.src_shape[:,1] = self.src_shape[:,1]/60.0
                    elif src_shape_units[1] == 'radian':
                        self.src_shape[:,1] = NP.degrees(self.src_shape[:,1])
                    elif src_shape_units[0] != 'degree':
                        raise ValueError('minor axis FWHM must be specified as "arcsec", "arcmin", "degree" or "radian"')
    
                    if src_shape_units[2] == 'radian':
                        self.src_shape[:,2] = NP.degrees(self.src_shape[:,2])
                    elif src_shape_units[2] != 'degree':
                        raise ValueError('position angle must be specified as "degree" or "radian" measured from north towards east.')
<<<<<<< HEAD
=======

>>>>>>> b9af2809
                if src_shape.shape[0] != self.location.shape[0]:
                    raise ValueError('Number of source shapes in src_shape must match the number of object lcoations')

    #############################################################################

    def match(self, other, matchrad=None, nnearest=0, maxmatches=-1):

        """
        -------------------------------------------------------------------------
        Match the source positions in an instance of class SkyModel with 
        another instance of the same class to a specified angular radius using
        spherematch() in the geometry module

        Inputs:

        other       [2-column numpy array instance of class SkyModel] Numpy
                    array with two columns specifying the source positions in 
                    the other sky model or the other instance of class 
                    SkyModel with which the current instance is to be 
                    matched with

        matchrad    [scalar] Angular radius (in degrees) inside which matching 
                    should occur. If not specified, if maxmatches is positive, 
                    all the nearest maxmatches neighbours are found, and if
                    maxmatches is not positive, the nnearest-th nearest 
                    neighbour specified by nnearest is found.

        maxmatches  [scalar] The maximum number of matches (all of the 
                    maxmatches nearest neighbours) that lie within matchrad are 
                    found. If matchrad is not specified, all the maxmatches 
                    nearest neighbours are found. If maxmatches < 0, and matchrad 
                    is not set, then the nnearest-th nearest neighbour is found 
                    (which defaults to the nearest neighbour if nnearest <= 0)

        nnearest    [scalar] nnearest-th neighbour to be found. Used only when
                    maxmatches is not positive. If matchrad is set, the 
                    specified neighbour is identified if found inside matchrad, 
                    otherwise the nnearest-th neighbour is identified regardless
                    of the angular distance.

        Outputs:

        m1          [list] List of indices of matches in the current instance of
                    class SkyModel
        
        m2          [list] List of indices of matches in the other instance of
                    class SkyModel

        d12         [list] List of angular distances between the matched subsets
                    of the two sky models indexed by m1 and m2 respectively
        -------------------------------------------------------------------------
        """

        if not isinstance(other, (NP.ndarray, SkyModel)):
            raise TypeError('"other" must be a Nx2 numpy array or an instance of class SkyModel.')
        
        if isinstance(other, SkyModel):
            if (self.epoch == other.epoch) and (self.coords == other.coords):
                return GEOM.spherematch(self.location[:,0], self.location[:,1],
                                        other.location[:,0],
                                        other.location[:,1], matchrad,
                                        nnearest, maxmatches)
            else:
                raise ValueError('epoch and/or sky coordinate type mismatch. Cannot match.')
        else:
            return GEOM.spherematch(self.location[:,0], self.location[:,1],
                                    other[:,0], other[:,1], matchrad,
                                    nnearest, maxmatches)
        
    #############################################################################

    def subset(self, indices, axis='position'):

        """
        -------------------------------------------------------------------------
        Provide a subset of the sky model using a list of indices onto the 
        existing sky model. Subset can be either in position or frequency 
        channels
        
        Inputs:

        indices    [list or numpy array] Flattened list or numpy array of 
                   indices of sources in the current instance of class SkyModel

        axis       [string] the axis to take the subset along. Currently 
                   accepted values are 'position' (default) and 'spectrum' 
                   which indicates the indices are to be used along the 
                   position or spectrum axis respectively to obtain the subset.
                   When spectral axis is specified by spec_type='func', then 
                   there will be no slicing along the spectral axis and will 
                   return the original instance. 

        Output:    [instance of class SkyModel] An instance of class 
                   SkyModel holding a subset of the sources in the current 
                   instance of class SkyModel 
        -------------------------------------------------------------------------
        """

        try:
            indices
        except NameError:
            return self

        if axis not in ['position', 'spectrum']:
            raise ValueError('input axis must be along position or spectrum')

        if (indices is None) or (len(indices) == 0):
            return self
        else:
            init_parms = {}
            if axis == 'position':
                indices = NP.asarray(indices).ravel()
                init_parms = {'name': NP.take(self.name, indices), 'frequency': self.frequency, 'location': NP.take(self.location, indices, axis=0), 'spec_type': self.spec_type, 'epoch': self.epoch, 'coords': self.coords}
                if self.spec_type == 'spectrum':
                    if self.spectrum is not None:
                        init_parms['spectrum'] = NP.take(self.spectrum, indices, axis=0)
                    elif self.spec_extfile is not None:
                        init_parms['spectrum'] = retrieve_external_spectrum(self.spec_extfile, ind=indices)
                    else:
                        raise AttributeError('Neither attribute "spectrum" nor "spec_extfile" found in the instance')

                    if self.src_shape is not None:
                        init_parms['src_shape'] = NP.take(self.src_shape, indices, axis=0)
                else:
                    spec_parms = {}
                    spec_parms['name'] = NP.take(self.spec_parms['name'], indices)
                    spec_parms['power-law-index'] = NP.take(self.spec_parms['power-law-index'], indices)
                    spec_parms['freq-ref'] = NP.take(self.spec_parms['freq-ref'], indices)
                    spec_parms['flux-scale'] = NP.take(self.spec_parms['flux-scale'], indices)
                    spec_parms['flux-offset'] = NP.take(self.spec_parms['flux-offset'], indices)
                    spec_parms['z-width'] = NP.take(self.spec_parms['z-width'], indices)                
                    init_parms['spec_parms'] = spec_parms
                    if self.src_shape is not None:
                        init_parms['src_shape'] = NP.take(self.src_shape, indices, axis=0)
            else:
                indices = NP.asarray(indices).ravel()
                init_parms = {'name': self.name, 'frequency': NP.take(self.frequency, indices, axis=1), 'location': self.location, 'spec_type': self.spec_type, 'epoch': self.epoch, 'coords': self.coords}
                if self.src_shape is not None:
                    init_parms['src_shape'] = self.src_shape
                if self.spec_type == 'func':
                    init_parms['spec_parms'] = self.spec_parms
                else:
                    if self.spectrum is not None:
                        init_parms['spectrum'] = NP.take(self.spectrum, indices, axis=1)
                    elif self.spec_extfile is not None:
                        spectrum = retrieve_external_spectrum(self.spec_extfile, ind=None)
                        init_parms['spectrum'] = NP.take(spectrum, indices, axis=1)
                    else:
                        raise AttributeError('Neither attribute "spectrum" nor "spec_extfile" found in the instance')

            return SkyModel(init_parms=init_parms, init_file=None)

    #############################################################################

    def generate_spectrum(self, ind=None, frequency=None, interp_method='linear'):

        """
        -------------------------------------------------------------------------
        Generate and return a spectrum from functional spectral parameters

        Inputs:

        ind        [scalar, list or numpy array] Indices to select objects in
                   the catalog or sky model. If set to None (default), all 
                   objects will be selected.

        frequency  [scalar or numpy array] Frequencies at which the spectrum at
                   all object locations is to be created. Must be in same units
                   as the attribute frequency and values under key 'freq-ref' 
                   of attribute spec_parms. If not provided (default=None), a 
                   spectrum is generated for all the frequencies specified in 
                   the attribute frequency and values under keys 'freq-ref' and
                   'z-width' of attribute spec_parms. 

        interp_method 
                   [string] Specified kind of interpolation to be used if 
                   self.spec_type is set to 'spectrum'. Default='linear'. 
                   Accepted values are described in docstring of 
                   scipy.interpolate.interp1d() or as a power law index 
                   specified by 'power-law'

        Outputs:

        spectrum   [numpy array] Spectrum of the sky model at the specified
                   sky locations. Has shape nobj x nfreq.

        Power law calculation uses the convention, 
        spectrum = flux_offset + flux_scale * (freq/freq0)**spindex

        Monotone places a delta function at the frequency channel closest to the
        reference frequency if it lies inside the frequency range, otherwise
        a zero spectrum is assigned. 
        Thus spectrum = flux_scale * delta(freq-freq0)

        Random (currently only gaussian) places random fluxes in the spectrum
        spectrum = flux_offset + flux_scale * random_normal(freq.size)

        tanh spectrum is defined as (Bowman & Rogers 2010):
        spectrum = flux_scale * sqrt((1+z)/10) * 0.5 * [tanh((z-zr)/dz) + 1]
        where, flux_scale is typically 0.027 K, zr = reionization redshift 
        when x_i = 0.5, and dz = redshift width (dz ~ 1)

        If the attribute spec_type is 'spectrum' the attribute spectrum is 
        returned on the selected indices and requested spectral interpolation
        method
        -------------------------------------------------------------------------
        """

        if ind is None:
            ind = NP.arange(self.location.shape[0], dtype=NP.int)
        elif not isinstance(ind, (int,list,NP.ndarray)):
            raise TypeError('Input ind must be an integer, list or numpy array')
        else:
            ind = NP.asarray(ind).astype(NP.int)
            if NP.any(NP.logical_or(ind < 0, ind >= self.location.shape[0])):
                raise IndexError('Out of bound indices found in input ind')

        if frequency is not None:
            if isinstance(frequency, (int,float,NP.ndarray)):
                frequency = NP.asarray(frequency).ravel()
            else:
                raise ValueError('Input parameter frequency must be a scalar or a numpy array')

            if NP.any(frequency <= 0.0):
                raise ValueError('Input parameter frequency must contain positive values')
        else:
            frequency = NP.copy(self.frequency)

        if self.spec_type == 'func':
            spectrum = NP.empty((ind.size, frequency.size))
            spectrum.fill(NP.nan)

            uniq_names, invind = NP.unique(self.spec_parms['name'][ind], return_inverse=True)
            if len(uniq_names) > 1:
                counts, edges, bnum, ri = OPS.binned_statistic(invind, statistic='count', bins=range(len(uniq_names)))
            else:
                counts = len(invind)
                ri = range(counts)

            for i, name in enumerate(uniq_names):
                if len(uniq_names) > 1:
                    ind_to_be_filled = NP.asarray(ri[ri[i]:ri[i+1]])
                else:
                    ind_to_be_filled = NP.asarray(ri)
                ind_to_be_used = ind[ind_to_be_filled]

                if name == 'random':
                    spectrum[ind_to_be_filled,:] = self.spec_parms['flux-offset'][ind_to_be_used].reshape(-1,1) + self.spec_parms['flux-scale'][ind_to_be_used].reshape(-1,1) * NP.random.randn(counts[i], frequency.size)
                if name == 'monotone':  # Needs serious testing
                    spectrum[ind_to_be_filled,:] = 0.0
                    inpind, refind, dNN = LKP.find_1NN(frequency, self.spec_parms['freq-ref'][ind_to_be_used], distance=frequency[1]-frequency[0], remove_oob=True) 
                    ind_match = ind_to_be_used[inpind]
                    ind2d = zip(ind_match, refind)
                    spectrum[zip(*ind2d)] = self.spec_parms['flux-scale'][ind_match]
                if name == 'power-law':
                    spectrum[ind_to_be_filled,:] = self.spec_parms['flux-offset'][ind_to_be_used].reshape(-1,1) + self.spec_parms['flux-scale'][ind_to_be_used].reshape(-1,1) * (frequency.reshape(1,-1)/self.spec_parms['freq-ref'][ind_to_be_used].reshape(-1,1))**self.spec_parms['power-law-index'][ind_to_be_used].reshape(-1,1)
                if name == 'tanh':
                    z = CNST.rest_freq_HI/frequency.reshape(1,-1) - 1
                    zr = CNST.rest_freq_HI/self.spec_parms['freq-ref'][ind_to_be_used].reshape(-1,1) - 1
                    dz = self.spec_parms['z-width'][ind_to_be_used].reshape(-1,1)

                    amp = self.spec_parms['flux-scale'][ind_to_be_used].reshape(-1,1) * NP.sqrt((1+z)/10)
                    xh = 0.5 * (NP.tanh((z-zr)/dz) + 1)
                    spectrum[ind_to_be_filled,:] = amp * xh
                    
            return spectrum
        else:
            if not isinstance(interp_method, str):
                raise TypeError('Input interp_method must be a string')
            if NP.any(NP.logical_or(frequency < self.frequency.min(), frequency > self.frequency.max())):
                raise ValueError('Frequencies requested in output lie out of range of sky model frequencies and hence cannot be interpolated')
            if self.spectrum is not None:
                spectrum = NP.take(self.spectrum, ind, axis=0)
            elif self.spec_extfile is not None:
                spectrum = retrieve_external_spectrum(self.spec_extfile, ind=ind)
            else:
                raise AttributeError('Neither attribute "spectrum" nor "spec_extfile" found in the instance')
            
            if self.frequency.size == frequency.size:
                if NP.all(NP.abs(self.frequency - frequency) < 1e-10):
                    return spectrum

            if interp_method.lower() == 'power-law':
                spindex = FG.power_law_spectral_index(self.frequency.ravel(), spectrum)
                return spectrum[:,int(self.frequency.size/2)].reshape(-1,1) * (frequency.ravel()/self.frequency.ravel()[int(self.frequency.size/2)]).reshape(1,-1)**spindex.reshape(-1,1)
            else:
                interp_func = interp1d(self.frequency.ravel(), spectrum, axis=1, kind=interp_method)
                return interp_func(frequency)

    #############################################################################

    def load_external_spectrum(self):

        """
        -------------------------------------------------------------------------
        Load full spectrum from external file
        -------------------------------------------------------------------------
        """

        if self.spec_type == 'spectrum':
            if self.spectrum is not None:
                if self.spec_extfile is not None:
                    raise ValueError('Both attributes spectrum and spec_extfile are set. This will overwrite the existing values in attribute spectrum')
                else:
                    warnings.warn('Attribute spec_extfile is not set. Continuing without any action.')
            elif self.spec_extfile is not None:
                self.spectrum = retrieve_external_spectrum(self.spec_extfile, ind=None)
                if self.spectrum.shape != (self.location.shape[0], self.frequency.size):
                    raise ValueError('Dimensions of external spectrum incompatible with expected number of sources and spectral channels')
                self.spec_extfile = None
            else:
                raise AttributeError('Neither attribute spectrum not spec_extfile is set')
        else:
            warnings.warn('Attribute spec_type is not spectrum. Continuing without any action.')

    #############################################################################

    def to_healpix(self, freq, nside, in_units='Jy', out_coords='equatorial',
                   out_units='K', outfile=None, outfmt='fits'):

        """
        -------------------------------------------------------------------------
        Convert catalog to a healpix format of given nside at specified 
        frequencies.

        Inputs:

        freq         [scalar or numpy array] Frequencies at which HEALPIX output
                     maps are to be generated

        nside        [integer] HEALPIX nside parameter for the output map(s)

        in_units     [string] Units of input map or catalog. Accepted values are
                     'K' for Temperature of 'Jy' for flux density. Default='Jy'

        out_coords   [string] Output coordinate system. Accepted values are 
                     'galactic' and 'equatorial' (default)

        out_units    [string] Units of output map. Accepted values are
                     'K' for Temperature of 'Jy' for flux density. Default='K'

        outfile      [string] Filename with full path to save the output HEALPIX
                     map(s) to. Default=None

        outfmt       [string] File format for output file. Accepted values are
                     'fits' (default) and 'ascii'

        Output(s):

        A dictionary with the following keys and values:

        'filename'   Pull path to the output file. Set only if input parameter 
                     outfile is set. Default=None.

        'spectrum'   A numpy array of size nsrc x nchan where nsrc is the number 
                     sky locations depending on input parameter out_nside and 
                     nchan is the number of frequencies in input parameter freq
        -------------------------------------------------------------------------
        """

        try:
            freq
        except NameError:
            freq = self.frequency.ravel()[self.frequency.size/2]
        else:
            if not isinstance(freq, (int,float,list,NP.ndarray)):
                raise TypeError('Input parameter freq must be a scalar or numpy array')
            else:
                freq = NP.asarray(freq).reshape(-1)

        try:
            nside
        except NameError:
            raise NameError('Input parameter nside not specified')
        else:
            if not isinstance(nside, int):
                raise TypeError('Input parameter nside must be an integer')

        if not isinstance(out_coords, str):
            raise TypeError('Input parameter out_coords must be a string')
        elif out_coords not in ['equatorial', 'galactic']:
            raise ValueError('Input parameter out_coords must be set to "equatorial" or "galactic"')

        if not isinstance(in_units, str):
            raise TypeError('in_units must be a string')
        elif in_units not in ['K', 'Jy']:
            raise ValueError('in_units must be "K" or "Jy"')

        if not isinstance(out_units, str):
            raise TypeError('out_units must be a string')
        elif out_units not in ['K', 'Jy']:
            raise ValueError('out_units must be "K" or "Jy"')

        if outfile is not None:
            if not isinstance(outfile, str):
                raise TypeError('outfile must be a string')

            if not isinstance(outfmt, str):
                raise TypeError('outfile format must be specified by a string')
            elif outfmt not in ['ascii', 'fits']:
                raise ValueError('outfile format must be "ascii" or "fits"')

        ec = SkyCoord(ra=self.location[:,0], dec=self.location[:,1], unit='deg', frame='icrs')
        gc = ec.transform_to('galactic')
        if out_coords == 'galactic':
            phi = gc.l.radian
            theta = NP.pi/2 - gc.b.radian
        else:
            phi = ec.ra.radian
            theta = NP.pi/2 - ec.dec.radian

        outmap = NP.zeros((HP.nside2npix(nside), freq.size))
        pixarea = HP.nside2pixarea(nside)
        pix = HP.ang2pix(nside, theta, phi)
        spectrum = self.generate_spectrum(frequency=freq)
        if in_units != out_units:
            if out_units == 'K':
                spectrum = (FCNST.c / freq.reshape(1,-1))**2 / (2*FCNST.k*pixarea) * spectrum * CNST.Jy # Convert into temperature
            else:
                spectrum = (freq.reshape(1,-1) / FCNST.c)**2 * (2*FCNST.k*pixarea) * spectrum / CNST.Jy # Convert into Jy

        uniq_pix, uniq_pix_ind, pix_invind = NP.unique(pix, return_index=True, return_inverse=True)
        counts, binedges, binnums, ri = OPS.binned_statistic(pix_invind, statistic='count', bins=NP.arange(uniq_pix.size+1))
        ind_count_gt1, = NP.where(counts > 1)
        ind_count_eq1, = NP.where(counts == 1)        
        upix_1count = []
        spec_ind = []
        for i in ind_count_eq1:
            ind = ri[ri[i]:ri[i+1]]
            upix_1count += [uniq_pix[i]]
            spec_ind += [ind]

        upix_1count = NP.asarray(upix_1count)
        spec_ind = NP.asarray(spec_ind).ravel()
        outmap[upix_1count,:] = spectrum[spec_ind,:]

        for i in ind_count_gt1:
            upix = uniq_pix[i]
            ind = ri[ri[i]:ri[i+1]]
            outmap[upix,:] = NP.sum(spectrum[ind,:], axis=0)

        # Save the healpix spectrum to file
        if outfile is not None:
            if outfmt == 'fits':
                hdulist = []
    
                hdulist += [fits.PrimaryHDU()]
                hdulist[0].header['EXTNAME'] = 'PRIMARY'
                hdulist[0].header['NSIDE'] = nside
                hdulist[0].header['UNTIS'] = out_units
                hdulist[0].header['NFREQ'] = freq.size
        
                for chan, f in enumerate(freq):
                    hdulist += [fits.ImageHDU(outmap[:,chan], name='{0:.1f} MHz'.format(f/1e6))]
        
                hdu = fits.HDUList(hdulist)
                hdu.writeto(outfile+'.fits', clobber=True)

                return {'hlpxfile': outfile+outfmt, 'hlpxspec': outmap}
            else:
                out_dict = {}
                colnames = []
                colfrmts = {}
                for chan, f in enumerate(freq):
                    out_dict['{0:.1f}_MHz'.format(f/1e6)] = outmap[:,chan]
                    colnames += ['{0:.1f}_MHz'.format(f/1e6)]
                    colfrmts['{0:.1f}_MHz'.format(f/1e6)] = '%0.5f'

                tbdata = Table(out_dict, names=colnames)
                ascii.write(tbdata, output=outfile+'.txt', format='fixed_width_two_line', formats=colfrmts, bookend=False, delimiter='|', delimiter_pad=' ')

                return {'filename': outfile+outfmt, 'spectrum': outmap}
        else:
            return {'filename': outfile, 'spectrum': outmap}

    ############################################################################

    def save(self, outfile, fileformat='hdf5', extspec_action=None):

        """
        -------------------------------------------------------------------------
        Save sky model to the specified output file

        Inputs:

        outfile     [string] Output filename including full path omitting the
                    extension which will be appended automatically

        fileformat  [string] format for the output. Accepted values are 'ascii'
                    and 'hdf5' (default). 

        extspec_action
                    [string] Specifies if full spectrum in attribute spectrum
                    is unloaded on to the external file and set the spectrum 
                    attribute to None while simultaneously setting spec_extfile 
                    attribute to outfile. If this input is set to None 
                    (default), then the attribute spectrum is not unloaded and 
                    data is carried in the instance in the attribute. This only 
                    applies if attribute 'spectrum' is present and not None.
        -------------------------------------------------------------------------
        """

        try:
            outfile
        except NameError:
            raise NameError('outfile not specified')

        if fileformat not in ['hdf5', 'ascii']:
            raise ValueError('Output fileformat must be set to "hdf5" or "ascii"')

        if fileformat == 'hdf5':
            outfile = outfile + '.hdf5'
            with h5py.File(outfile, 'w') as fileobj:
                hdr_group = fileobj.create_group('header')
                hdr_group['spec_type'] = self.spec_type
                hdr_group['is_healpix'] = int(self.is_healpix)
                hdr_group['healpix_ordering'] = self.healpix_ordering

                object_group = fileobj.create_group('object')
                object_group.attrs['epoch'] = self.epoch
                object_group.attrs['coords'] = self.coords
                name_dset = object_group.create_dataset('name', (self.name.size,), maxshape=(None,), data=self.name, compression='gzip', compression_opts=9)
                if self.coords == 'radec':
                    ra_dset = object_group.create_dataset('RA', (self.location.shape[0],), maxshape=(None,), data=self.location[:,0], compression='gzip', compression_opts=9)
                    ra_dset.attrs['units'] = 'degrees'
                    dec_dset = object_group.create_dataset('Dec', (self.location.shape[0],), maxshape=(None,), data=self.location[:,1], compression='gzip', compression_opts=9)
                    dec_dset.attrs['units'] = 'degrees'
                elif self.coords == 'altaz':
                    alt_dset = object_group.create_dataset('Alt', (self.location.shape[0],), maxshape=(None,), data=self.location[:,0], compression='gzip', compression_opts=9)
                    alt_dset.attrs['units'] = 'degrees'
                    az_dset = object_group.create_dataset('Az', (self.location.shape[0],), maxshape=(None,), data=self.location[:,1], compression='gzip', compression_opts=9)
                    az_dset.attrs['units'] = 'degrees'
                else:
                    raise ValueError('This coordinate system is not currently supported')
                if self.src_shape is not None:
                    src_shape_dset = object_group.create_dataset('shape', self.src_shape.shape, maxshape=(None,self.src_shape.shape[1]), data=self.src_shape, compression='gzip', compression_opts=9)
                    src_shape_dset.attrs['units'] = 'degrees'

                spec_group = fileobj.create_group('spectral_info')
                freq_range_dset = spec_group.create_dataset('freq', (self.frequency.size,), maxshape=(None,), data=self.frequency.ravel(), compression='gzip', compression_opts=9)
                freq_range_dset.attrs['units'] = 'Hz'
                if self.spec_type == 'func':
                    # spec_group['func-name'] = self.spec_parms['name']
                    func_name_dset = spec_group.create_dataset('func-name', self.spec_parms['name'].shape, maxshape=(None,), data=self.spec_parms['name'])
                    freq_ref_dset = spec_group.create_dataset('freq-ref', self.spec_parms['freq-ref'].shape, maxshape=(None,), data=self.spec_parms['freq-ref'], compression='gzip', compression_opts=9)
                    freq_ref_dset.attrs['units'] = 'Hz'
                    flux_dset = spec_group.create_dataset('flux_density', self.spec_parms['flux-scale'].shape, maxshape=(None,), data=self.spec_parms['flux-scale'], compression='gzip', compression_opts=9)
                    flux_dset.attrs['units'] = 'Jy'
                    if NP.all(self.spec_parms['name'] == 'power-law'):
                        spindex_dset = spec_group.create_dataset('spindex', self.spec_parms['power-law-index'].shape, maxshape=(None,), data=self.spec_parms['power-law-index'], compression='gzip', compression_opts=9)
                else:
<<<<<<< HEAD
                    freq_dset = spec_group.create_dataset('freq', data=self.frequency.ravel(), compression='gzip', compression_opts=9)
                    freq_dset.attrs['units'] = 'Hz'
                    if self.spectrum is not None:
                        spectrum_dset = spec_group.create_dataset('spectrum', data=self.spectrum, chunks=(1,self.frequency.size), compression='gzip', compression_opts=9)
                        if extspec_action is not None:
                            if not isinstance(extspec_action, str):
                                raise TypeError('Input extspec_action must be a string')
                            if extspec_action.lower() not in ['unload']:
                                raise ValueError('Value specified for input extspec_action invalid')
                            if extspec_action.lower() == 'unload':
                                self.spectrum = None
                                self.spec_extfile = outfile
                    elif self.spec_extfile is not None:
                        spec_group['spec_extfile'] = self.spec_extfile
                    else:
                        raise AttributeError('Neither attribute "spectrum" nor "spec_extfile" found in the instance')
=======
                    spectrum_dset = spec_group.create_dataset('spectrum', self.spectrum.shape, maxshape=(None,None), data=self.spectrum, compression='gzip', compression_opts=9)
>>>>>>> b9af2809
        else:
            outfile = outfile + '.txt'
            frmts = {}
            frmts['ID'] = '%s19'
            frmts['RA (deg)'] = '%10.6f'
            frmts['DEC (deg)'] = '%+10.6f'
            frmts['S (Jy)'] = '%8.3f'
            frmts['FREQ (MHz)'] = '%12.7f'
    
            data_dict = {}
            if self.coords == 'radec':
                if self.epoch == 'B1950':
                    data_dict['ID'] = NP.char.replace('B'+NP.char.array(Angle(self.location[:,0],unit=units.degree).to_string(unit=units.hour,sep=':',alwayssign=False,pad=True,precision=2))+NP.char.array(Angle(self.location[:,1],unit=units.degree).to_string(unit=units.degree,sep=':',alwayssign=True,pad=True,precision=1)), ':', '')
                else:
                    data_dict['ID'] = NP.char.replace('J'+NP.char.array(Angle(self.location[:,0],unit=units.degree).to_string(unit=units.hour,sep=':',alwayssign=False,pad=True,precision=2))+NP.char.array(Angle(self.location[:,1],unit=units.degree).to_string(unit=units.degree,sep=':',alwayssign=True,pad=True,precision=1)), ':', '')                
            data_dict['RA (deg)'] = self.location[:,0]
            data_dict['DEC (deg)'] = self.location[:,1]
            if self.spec_type == 'func':
                data_dict['S (Jy)'] = self.spec_parms['flux-scale']
                data_dict['FREQ (MHz)'] = self.spec_parms['freq-ref']/1e6 # in MHz
                if NP.all(self.spec_parms['name'] == 'power-law'):
                    data_dict['SPINDEX'] = self.spec_parms['power-law-index']
                    frmts['SPINDEX'] = '%0.2f'
                    field_names = ['ID', 'RA (deg)', 'DEC (deg)', 'S (Jy)', 'FREQ (MHz)', 'SPINDEX']
                else:
                    field_names = ['ID', 'RA (deg)', 'DEC (deg)', 'S (Jy)', 'FREQ (MHz)']
            else:
                data_dict['FREQ (MHz)'] = self.frequency.flatten()[self.frequency.size/2] / 1e6 + NP.zeros(self.location.shape[0]) # MHz
                field_names = ['ID', 'RA (deg)', 'DEC (deg)', 'FREQ (MHz)']
    
            tbdata = Table(data_dict, names=field_names)
            ascii.write(tbdata, output=outfile, format='fixed_width_two_line', formats=frmts, delimiter=' ', delimiter_pad=' ', bookend=False)

################################################################################

def diffuse_radio_sky_model(outfreqs, gsmversion='gsm2008', nside=512, ind=None, outfile=None, parallel=False):

    """
    ---------------------------------------------------------------------------
    Generate a Global Sky Model (GSM) using PyGSM package, GSM2008, 
    (Oliveira-Costa et. al.,2008) for frequencies between 10 MHz to 5 THz

    Inputs:

    outfreqs    [list or numpy array] array containing the list of output 
                frequencies in MHz for which GSMs are generated. 
                Must be specified, no default.

    gsmversion  [string] string specifying the verion of PyGSM to use which
                can be either GSM2008 or GSM2016. Default = 'gsm2008'

    nside       [scalar] positive integer specifying the required number of 
                pixels per side (according to HEALPIX format) for the GSM. 
                If not specified, the output GSM will have NSIDE = 512. 

    ind		[numpy array] array containing the list of sky pixel indices. 
                If set to None (default), all indices are returned otherwise
                indices denoting specific locations are returned

    outfile     [string] Full path to filename (without '.hdf5' extension 
                which will be appended automatically) to which the sky model
                will be written to. It will be in a format compatible for
                initializing an instance of class SkyModel. If set to None,
                no output file is written

    parallel    [boolean] If set to False (default), the healpix smoothing
                and up/down grading will be performed in series, and if set
                to True these steps will be parallelized across frequency
                axis

    Outputs:

    skymod      [instance of class SkyModel] Instance of class SkyModel. If 
                outfile was provided in the inputs, it will contain the 
                spectrum in attribute spectrum. If outfile was provided, the
                spectrum would have been written to external file and unloaded
                from the spectrum attribute 
    ---------------------------------------------------------------------------
    """
    
    try:
        outfreqs
    except NameError:
        raise NameError('outfreqs must be specified')

    if outfreqs is None:
        raise ValueError('outfreqs cannot be NoneType')

    if not isinstance(outfreqs, (list, NP.ndarray)):
        raise TypeError('outfreqs must be a list or a numpy array')
    outfreqs = NP.asarray(outfreqs).reshape(-1)
    if NP.any(NP.logical_or(outfreqs < 10e6, outfreqs > 5e12)):
        raise ValueError('outfreqs must lie in the range [10MHz, 5THz]')

    if not isinstance(nside, int):
        raise TypeError('nside must be an integer')
    if not HP.isnsideok(nside):
        raise ValueError('nside must be valid')

    if ind is not None:
    	if not isinstance(ind, NP.ndarray):
            raise TypeError('ind must be a numpy array')

    if outfile is not None:
        if not isinstance(outfile, str):
            raise TypeError('outfile must be a string')

    if gsmversion == 'gsm2008':
    	gsm = GlobalSkyModel()
    elif gsmversion == 'gsm2016':
	gsm = GlobalSkyModel2016()

    map_cube = gsm.generate(outfreqs/1e6)
    if HP.npix2nside(map_cube.shape[1]) > nside:
        fwhm = HP.nside2resol(nside)
        if not isinstance(parallel, bool):
            parallel = False
        print '\tComputing diffuse radio sky model...'
        if parallel:
            nproc = outfreqs.size
            list_split_maps = NP.array_split(map_cube, nproc, axis=0)
            list_fwhm = [fwhm] * nproc
            list_nside = [nside] * nproc
            list_ordering = ['RING'] * nproc
            list_verbose = [False] * nproc
            pool = MP.Pool(processes=nproc)
            list_outmaps = pool.map(healpix_smooth_and_udgrade_arg_splitter, IT.izip(list_split_maps, list_fwhm, list_nside, list_ordering, list_verbose))
            outmaps = NP.asarray(list_outmaps)
        else:
            outmaps = None
            progress = PGB.ProgressBar(widgets=[PGB.Percentage(), PGB.Bar(marker='-', left=' |', right='| '), PGB.Counter(), '/{0:0d} channels '.format(outfreqs.size), PGB.ETA()], maxval=outfreqs.size).start()
            for freqi, freq in enumerate(outfreqs):
                smooth_map = HP.smoothing(map_cube[freqi,:], fwhm=fwhm, verbose=False)
                outmap = HP.ud_grade(smooth_map, nside, order_in='RING')
                if outmaps is None:
                    outmaps = outmap.reshape(1,-1)
                else:
                    outmaps = NP.concatenate((outmaps, outmap.reshape(1,-1)))
                progress.update(freqi+1)
            progress.finish()
        print '\tCompleted estimating diffuse radio sky model.'
    elif HP.npix2nside(map_cube.shape[1]) < nside:
        outmaps = None
        print '\tComputing diffuse radio sky model...'
        progress = PGB.ProgressBar(widgets=[PGB.Percentage(), PGB.Bar(marker='-', left=' |', right='| '), PGB.Counter(), '/{0:0d} channels'.format(outfreqs.size), PGB.ETA()], maxval=outfreqs.size).start()
        for freqi, freq in enumerate(outfreqs):
            outmap = HP.ud_grade(map_cube[freqi,:], nside, order_in='RING')
            if outmaps is None:
                outmaps = outmap.reshape(1,-1)
            else:
                outmaps = NP.concatenate((outmaps, outmap.reshape(1,-1)), axis=0)
            progress.update(freqi+1)
        progress.finish()
        print '\tCompleted estimating diffuse radio sky model.'
    else:
        outmaps = map_cube
        
    outmaps = outmaps.T
    pixarea = HP.nside2pixarea(nside) # Steradians
    if gsmversion == 'gsm2016':
        outmaps *= 1e6 * pixarea # 1e6 * (MJy/Sr) * Sr = Jy
    else:
        outmaps = outmaps * (2.0 * FCNST.k * outfreqs.reshape(1,-1)**2 / FCNST.c**2) * pixarea / CNST.Jy

    theta, phi = HP.pix2ang(nside, NP.arange(outmaps.shape[0]), nest=False)
    gc = SkyCoord(l=NP.degrees(phi)*units.degree, b=(90.0-NP.degrees(theta))*units.degree, frame='galactic')
    radec = gc.fk5
    ra = radec.ra.degree
    dec = radec.dec.degree

    if ind is not None:
        if NP.any(NP.logical_or(ind < 0, ind >= HP.nside2npix(nside))):
            raise IndexError('Specified indices outside allowed range')
        outmaps = outmaps[ind,:]
    npix = outmaps.shape[0]
    is_healpix = HP.isnpixok(npix)
    if is_healpix:
        healpix_ordering = 'ring'
    else:
        healpix_ordering = 'na'
    flux_unit = 'Jy'
    catlabel = NP.asarray([gsmversion]*npix)
    majax = NP.degrees(HP.nside2resol(nside)) * NP.ones(npix)
    minax = NP.degrees(HP.nside2resol(nside)) * NP.ones(npix)
    spec_type = 'spectrum'
    spec_parms = {}
    skymod_init_parms = {'name': catlabel, 'frequency': outfreqs, 'location': NP.hstack((ra.reshape(-1,1), dec.reshape(-1,1))), 'is_healpix': is_healpix, 'healpix_ordering': healpix_ordering, 'spec_type': spec_type, 'spec_parms': spec_parms, 'spectrum': outmaps, 'src_shape': NP.hstack((majax.reshape(-1,1),minax.reshape(-1,1),NP.zeros(npix).reshape(-1,1))), 'src_shape_units': ['degree','degree','degree']}
    skymod = SkyModel(init_parms=skymod_init_parms, init_file=None)
    if outfile is not None:
        skymod.save(outfile, fileformat='hdf5', extspec_action='unload')
    return skymod
        
################################################################################<|MERGE_RESOLUTION|>--- conflicted
+++ resolved
@@ -1,10 +1,7 @@
-<<<<<<< HEAD
 import multiprocessing as MP
 import itertools as IT
 import progressbar as PGB
-=======
 import os, warnings
->>>>>>> b9af2809
 import numpy as NP
 import healpy as HP
 from astropy.table import Table
@@ -583,12 +580,9 @@
                         else:
                             self.src_shape = None
                     if key == 'spectral_info':
-<<<<<<< HEAD
                         self.spec_extfile = None
                         self.spectrum = None
-=======
                         self.frequency = grp['freq'].value.reshape(1,-1)
->>>>>>> b9af2809
                         self.spec_parms = {}
                         if self.spec_type == 'func':
                             self.spec_parms['name'] = grp['func-name'].value
@@ -597,7 +591,6 @@
                             if 'spindex' in grp:
                                 self.spec_parms['power-law-index'] = grp['spindex'].value
                         else:
-<<<<<<< HEAD
                             self.frequency = grp['freq'].value.reshape(1,-1)
                             if 'spec_extfile' in grp:
                                 self.spec_extfile = grp['spec_extfile'].value
@@ -608,10 +601,8 @@
                                     self.spectrum = grp['spectrum'].value
                                 else:
                                     self.spec_extfile = init_file
-=======
                             # self.frequency = grp['freq'].value.reshape(1,-1)
                             self.spectrum = grp['spectrum'].value
->>>>>>> b9af2809
         elif (init_parms is None):
             raise ValueError('In the absence of init_file, init_parms must be provided for initialization')
         else:
@@ -796,7 +787,6 @@
                     if len(src_shape_units) != 3:
                         raise ValueError('Source shape units must contain three elements.')
     
-<<<<<<< HEAD
                     if src_shape_units[0] == 'arcsec':
                         self.src_shape[:,0] = self.src_shape[:,0]/3.6e3
                     elif src_shape_units[0] == 'arcmin':
@@ -806,27 +796,6 @@
                     elif src_shape_units[0] != 'degree':
                         raise ValueError('major axis FWHM must be specified as "arcsec", "arcmin", "degree" or "radian"')
     
-=======
-            if src_shape is not None:
-                self.src_shape = NP.asarray(src_shape)
-                if self.src_shape.shape[1] != 3:
-                    raise ValueError('Source shape must consist of three columns (major axis FWHM, minor axis FWHM, position angle) per source.')
-                if src_shape_units is not None:
-                    if not isinstance(src_shape_units, (list, tuple)):
-                        raise TypeError('Source shape units must be provided as a list or tuple')
-                    if len(src_shape_units) != 3:
-                        raise ValueError('Source shape units must contain three elements.')
-    
-                    if src_shape_units[0] == 'arcsec':
-                        self.src_shape[:,0] = self.src_shape[:,0]/3.6e3
-                    elif src_shape_units[0] == 'arcmin':
-                        self.src_shape[:,0] = self.src_shape[:,0]/60.0
-                    elif src_shape_units[0] == 'radian':
-                        self.src_shape[:,0] = NP.degrees(self.src_shape[:,0])
-                    elif src_shape_units[0] != 'degree':
-                        raise ValueError('major axis FWHM must be specified as "arcsec", "arcmin", "degree" or "radian"')
-    
->>>>>>> b9af2809
                     if src_shape_units[1] == 'arcsec':
                         self.src_shape[:,1] = self.src_shape[:,1]/3.6e3
                     elif src_shape_units[1] == 'arcmin':
@@ -840,10 +809,7 @@
                         self.src_shape[:,2] = NP.degrees(self.src_shape[:,2])
                     elif src_shape_units[2] != 'degree':
                         raise ValueError('position angle must be specified as "degree" or "radian" measured from north towards east.')
-<<<<<<< HEAD
-=======
-
->>>>>>> b9af2809
+
                 if src_shape.shape[0] != self.location.shape[0]:
                     raise ValueError('Number of source shapes in src_shape must match the number of object lcoations')
 
@@ -1395,7 +1361,6 @@
                     if NP.all(self.spec_parms['name'] == 'power-law'):
                         spindex_dset = spec_group.create_dataset('spindex', self.spec_parms['power-law-index'].shape, maxshape=(None,), data=self.spec_parms['power-law-index'], compression='gzip', compression_opts=9)
                 else:
-<<<<<<< HEAD
                     freq_dset = spec_group.create_dataset('freq', data=self.frequency.ravel(), compression='gzip', compression_opts=9)
                     freq_dset.attrs['units'] = 'Hz'
                     if self.spectrum is not None:
@@ -1412,9 +1377,6 @@
                         spec_group['spec_extfile'] = self.spec_extfile
                     else:
                         raise AttributeError('Neither attribute "spectrum" nor "spec_extfile" found in the instance')
-=======
-                    spectrum_dset = spec_group.create_dataset('spectrum', self.spectrum.shape, maxshape=(None,None), data=self.spectrum, compression='gzip', compression_opts=9)
->>>>>>> b9af2809
         else:
             outfile = outfile + '.txt'
             frmts = {}
@@ -1470,7 +1432,7 @@
                 pixels per side (according to HEALPIX format) for the GSM. 
                 If not specified, the output GSM will have NSIDE = 512. 
 
-    ind		[numpy array] array containing the list of sky pixel indices. 
+    ind         [numpy array] array containing the list of sky pixel indices. 
                 If set to None (default), all indices are returned otherwise
                 indices denoting specific locations are returned
 
@@ -1515,7 +1477,7 @@
         raise ValueError('nside must be valid')
 
     if ind is not None:
-    	if not isinstance(ind, NP.ndarray):
+        if not isinstance(ind, NP.ndarray):
             raise TypeError('ind must be a numpy array')
 
     if outfile is not None:
@@ -1523,9 +1485,9 @@
             raise TypeError('outfile must be a string')
 
     if gsmversion == 'gsm2008':
-    	gsm = GlobalSkyModel()
+        gsm = GlobalSkyModel()
     elif gsmversion == 'gsm2016':
-	gsm = GlobalSkyModel2016()
+        gsm = GlobalSkyModel2016()
 
     map_cube = gsm.generate(outfreqs/1e6)
     if HP.npix2nside(map_cube.shape[1]) > nside:
