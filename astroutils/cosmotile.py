--- conflicted
+++ resolved
@@ -90,8 +90,6 @@
 
 #################################################################################
 
-<<<<<<< HEAD
-=======
 def cube_smooth_downsample_save(inpdict):
     
     """
@@ -278,7 +276,6 @@
 
 #################################################################################
 
->>>>>>> 971d0bec
 def interp_coevalcubes_arg_splitter(args, **kwargs):
     return interp_coevalcubes(*args, **kwargs)
 
@@ -559,14 +556,10 @@
             print '\nReading in 21cmfast cubes...'
             ts = time.time()
 
-<<<<<<< HEAD
-            inpcubes = [fastread_21cmfast_cube(cubefile) for cubefile in cubefiles]
-=======
             if process_stage.lower() == 'raw':
                 inpcubes = [fastread_21cmfast_cube(cubefile) for cubefile in cubefiles]
             else:
                 inpcubes = [read_coeval_cube(cubefile)[0] for cubefile in cubefiles]
->>>>>>> 971d0bec
 
             te = time.time()
             print 'Reading 21cmfast cubes took {0:.1f} seconds'.format(te-ts)
